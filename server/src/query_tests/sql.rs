//! basic tests of SQL query planning DataFusion contains much more
//! extensive test coverage, this module is meant to show we have
//! wired all the pieces together (as well as ensure any particularly
//! important SQL does not regress)

#![allow(unused_imports, dead_code, unused_macros)]

use super::scenarios::*;
use arrow::record_batch::RecordBatch;
use arrow_util::{assert_batches_eq, assert_batches_sorted_eq};
use query::frontend::sql::SqlQueryPlanner;
use std::sync::Arc;

/// runs table_names(predicate) and compares it to the expected
/// output
macro_rules! run_sql_test_case {
    ($DB_SETUP:expr, $SQL:expr, $EXPECTED_LINES:expr) => {
        test_helpers::maybe_start_logging();
        let sql = $SQL.to_string();
        for scenario in $DB_SETUP.make().await {
            let DbScenario {
                scenario_name, db, ..
            } = scenario;
            let db = Arc::new(db);

            println!("Running scenario '{}'", scenario_name);
            println!("SQL: '{:#?}'", sql);
            let planner = SqlQueryPlanner::default();
            let executor = db.executor();

            let physical_plan = planner
                .query(db, &sql, executor.as_ref())
                .expect("built plan successfully");

            let results: Vec<RecordBatch> =
                executor.collect(physical_plan).await.expect("Running plan");

            assert_batches_sorted_eq!($EXPECTED_LINES, &results);
        }
    };
}

/// runs table_names(predicate) and compares it to the expected
/// output
macro_rules! run_sql_explain_test_case {
    ($DB_SETUP:expr, $SQL:expr, $EXPECTED_LINES:expr) => {
        test_helpers::maybe_start_logging();
        let sql = $SQL.to_string();
        for scenario in $DB_SETUP.make().await {
            let DbScenario {
                scenario_name, db, ..
            } = scenario;
            let db = Arc::new(db);

            println!("Running scenario '{}'", scenario_name);
            println!("SQL: '{:#?}'", sql);
            let planner = SqlQueryPlanner::default();
            let executor = db.executor();

            let physical_plan = planner
                .query(db, &sql, executor.as_ref())
                .expect("built plan successfully");

            let results: Vec<RecordBatch> =
                executor.collect(physical_plan).await.expect("Running plan");

            assert_batches_eq!($EXPECTED_LINES, &results);
        }
    };
}

#[tokio::test]
async fn sql_select_from_cpu() {
    let expected = vec![
        "+--------+-------------------------------+------+",
        "| region | time                          | user |",
        "+--------+-------------------------------+------+",
        "| west   | 1970-01-01 00:00:00.000000100 | 23.2 |",
        "| west   | 1970-01-01 00:00:00.000000150 | 21   |",
        "+--------+-------------------------------+------+",
    ];
    run_sql_test_case!(TwoMeasurements {}, "SELECT * from cpu", &expected);
}

#[tokio::test]
async fn sql_select_from_cpu_with_projection() {
    // expect that to get a subset of the columns and in the order specified
    let expected = vec![
        "+------+--------+",
        "| user | region |",
        "+------+--------+",
        "| 23.2 | west   |",
        "| 21   | west   |",
        "+------+--------+",
    ];
    run_sql_test_case!(
        TwoMeasurements {},
        "SELECT user, region from cpu",
        &expected
    );
}

#[tokio::test]
async fn sql_select_from_cpu_pred() {
    let expected = vec![
        "+--------+-------------------------------+------+",
        "| region | time                          | user |",
        "+--------+-------------------------------+------+",
        "| west   | 1970-01-01 00:00:00.000000150 | 21   |",
        "+--------+-------------------------------+------+",
    ];
    run_sql_test_case!(
        TwoMeasurements {},
        "SELECT * from cpu where time > to_timestamp('1970-01-01T00:00:00.000000120+00:00')",
        &expected
    );
}

#[tokio::test]
async fn sql_select_from_cpu_with_projection_and_pred() {
    // expect that to get a subset of the columns and in the order specified
    let expected = vec![
        "+------+--------+",
        "| user | region |",
        "+------+--------+",
        "| 21   | west   |",
        "+------+--------+",
    ];
    run_sql_test_case!(
        TwoMeasurements {},
        "SELECT user, region from cpu where time > to_timestamp('1970-01-01T00:00:00.000000120+00:00')",
        &expected
    );
}

#[tokio::test]
async fn sql_select_from_cpu_group() {
    let expected = vec![
        "+-----------------+",
        "| COUNT(UInt8(1)) |",
        "+-----------------+",
        "| 2               |",
        "+-----------------+",
    ];
    run_sql_test_case!(
        TwoMeasurements {},
        "SELECT count(*) from cpu group by region",
        &expected
    );
}

#[tokio::test]
async fn sql_select_from_disk() {
    let expected = vec![
        "+-------+--------+-------------------------------+",
        "| bytes | region | time                          |",
        "+-------+--------+-------------------------------+",
        "| 99    | east   | 1970-01-01 00:00:00.000000200 |",
        "+-------+--------+-------------------------------+",
    ];
    run_sql_test_case!(TwoMeasurements {}, "SELECT * from disk", &expected);
}

#[tokio::test]
async fn sql_select_with_schema_merge() {
    let expected = vec![
        "+------+--------+--------+-------------------------------+------+",
        "| host | region | system | time                          | user |",
        "+------+--------+--------+-------------------------------+------+",
        "|      | west   | 5      | 1970-01-01 00:00:00.000000100 | 23.2 |",
        "|      | west   | 6      | 1970-01-01 00:00:00.000000150 | 21   |",
        "| foo  | east   |        | 1970-01-01 00:00:00.000000100 | 23.2 |",
        "| bar  | west   |        | 1970-01-01 00:00:00.000000250 | 21   |",
        "+------+--------+--------+-------------------------------+------+",
    ];
    run_sql_test_case!(MultiChunkSchemaMerge {}, "SELECT * from cpu", &expected);
}

#[tokio::test]
async fn sql_select_from_restaurant() {
    let expected = vec![
        "+---------+-------+",
        "| town    | count |",
        "+---------+-------+",
        "| andover | 40000 |",
        "| reading | 632   |",
        "+---------+-------+",
    ];
    run_sql_test_case!(
        TwoMeasurementsUnsignedType {},
        "SELECT town, count from restaurant",
        &expected
    );
}

#[tokio::test]
async fn sql_select_from_school() {
    let expected = vec![
        "+---------+-------+",
        "| town    | count |",
        "+---------+-------+",
        "| reading | 17    |",
        "| andover | 25    |",
        "+---------+-------+",
    ];
    run_sql_test_case!(
        TwoMeasurementsUnsignedType {},
        "SELECT town, count from school",
        &expected
    );
}

#[tokio::test]
async fn sql_select_from_information_schema_tables() {
    // validate we have access to information schema for listing table
    // names
    let expected = vec![
        "+---------------+--------------------+---------------+------------+",
        "| table_catalog | table_schema       | table_name    | table_type |",
        "+---------------+--------------------+---------------+------------+",
        "| public        | information_schema | columns       | VIEW       |",
        "| public        | information_schema | tables        | VIEW       |",
        "| public        | iox                | h2o           | BASE TABLE |",
        "| public        | iox                | o2            | BASE TABLE |",
        "| public        | system             | chunk_columns | BASE TABLE |",
        "| public        | system             | chunks        | BASE TABLE |",
        "| public        | system             | columns       | BASE TABLE |",
        "| public        | system             | operations    | BASE TABLE |",
        "+---------------+--------------------+---------------+------------+",
    ];
    run_sql_test_case!(
        TwoMeasurementsManyFields {},
        "SELECT * from information_schema.tables",
        &expected
    );
    run_sql_test_case!(TwoMeasurementsManyFields {}, "SHOW TABLES", &expected);
}

#[tokio::test]
async fn sql_select_from_information_schema_columns() {
    // validate we have access to information schema for listing columns
    // names
    let expected = vec![
        "+---------------+--------------+------------+-------------+------------------+----------------+-------------+-----------------------------+--------------------------+------------------------+-------------------+-------------------------+---------------+--------------------+---------------+",
        "| table_catalog | table_schema | table_name | column_name | ordinal_position | column_default | is_nullable | data_type                   | character_maximum_length | character_octet_length | numeric_precision | numeric_precision_radix | numeric_scale | datetime_precision | interval_type |",
        "+---------------+--------------+------------+-------------+------------------+----------------+-------------+-----------------------------+--------------------------+------------------------+-------------------+-------------------------+---------------+--------------------+---------------+",
        "| public        | iox          | h2o        | city        | 0                |                | YES         | Dictionary(Int32, Utf8)     |                          |                        |                   |                         |               |                    |               |",
        "| public        | iox          | h2o        | moisture    | 1                |                | YES         | Float64                     |                          |                        | 24                | 2                       |               |                    |               |",
        "| public        | iox          | h2o        | other_temp  | 2                |                | YES         | Float64                     |                          |                        | 24                | 2                       |               |                    |               |",
        "| public        | iox          | h2o        | state       | 3                |                | YES         | Dictionary(Int32, Utf8)     |                          |                        |                   |                         |               |                    |               |",
        "| public        | iox          | h2o        | temp        | 4                |                | YES         | Float64                     |                          |                        | 24                | 2                       |               |                    |               |",
        "| public        | iox          | h2o        | time        | 5                |                | NO          | Timestamp(Nanosecond, None) |                          |                        |                   |                         |               |                    |               |",
        "| public        | iox          | o2         | city        | 0                |                | YES         | Dictionary(Int32, Utf8)     |                          |                        |                   |                         |               |                    |               |",
        "| public        | iox          | o2         | reading     | 1                |                | YES         | Float64                     |                          |                        | 24                | 2                       |               |                    |               |",
        "| public        | iox          | o2         | state       | 2                |                | YES         | Dictionary(Int32, Utf8)     |                          |                        |                   |                         |               |                    |               |",
        "| public        | iox          | o2         | temp        | 3                |                | YES         | Float64                     |                          |                        | 24                | 2                       |               |                    |               |",
        "| public        | iox          | o2         | time        | 4                |                | NO          | Timestamp(Nanosecond, None) |                          |                        |                   |                         |               |                    |               |",
        "+---------------+--------------+------------+-------------+------------------+----------------+-------------+-----------------------------+--------------------------+------------------------+-------------------+-------------------------+---------------+--------------------+---------------+",
    ];
    run_sql_test_case!(
        TwoMeasurementsManyFields {},
        "SELECT * from information_schema.columns where table_name = 'h2o' OR table_name = 'o2'",
        &expected
    );
}

#[tokio::test]
async fn sql_show_columns() {
    // validate we have access to SHOW SCHEMA for listing columns
    // names
    let expected = vec![
        "+---------------+--------------+------------+-------------+-----------------------------+-------------+",
        "| table_catalog | table_schema | table_name | column_name | data_type                   | is_nullable |",
        "+---------------+--------------+------------+-------------+-----------------------------+-------------+",
        "| public        | iox          | h2o        | city        | Dictionary(Int32, Utf8)     | YES         |",
        "| public        | iox          | h2o        | moisture    | Float64                     | YES         |",
        "| public        | iox          | h2o        | other_temp  | Float64                     | YES         |",
        "| public        | iox          | h2o        | state       | Dictionary(Int32, Utf8)     | YES         |",
        "| public        | iox          | h2o        | temp        | Float64                     | YES         |",
        "| public        | iox          | h2o        | time        | Timestamp(Nanosecond, None) | NO          |",
        "+---------------+--------------+------------+-------------+-----------------------------+-------------+",
    ];
    run_sql_test_case!(
        TwoMeasurementsManyFields {},
        "SHOW COLUMNS FROM h2o",
        &expected
    );
}

#[tokio::test]
async fn sql_select_from_system_chunks() {
    // system tables reflect the state of chunks, so don't run them
    // with different chunk configurations.

    //  ensures the tables / plumbing are hooked up (so no need to
    //  test timestamps, etc)

    let expected = vec![
        "+----+---------------+------------+-------------------+-----------------+-----------+",
        "| id | partition_key | table_name | storage           | estimated_bytes | row_count |",
        "+----+---------------+------------+-------------------+-----------------+-----------+",
        "| 0  | 1970-01-01T00 | h2o        | OpenMutableBuffer | 213             | 3         |",
        "| 0  | 1970-01-01T00 | o2         | OpenMutableBuffer | 177             | 2         |",
        "+----+---------------+------------+-------------------+-----------------+-----------+",
    ];
    run_sql_test_case!(
        TwoMeasurementsManyFieldsOneChunk {},
        "SELECT id, partition_key, table_name, storage, estimated_bytes, row_count from system.chunks",
        &expected
    );
}

#[tokio::test]
async fn sql_select_from_system_columns() {
    // system tables reflect the state of chunks, so don't run them
    // with different chunk configurations.

    //  ensures the tables / plumbing are hooked up (so no need to
    //  test timestamps, etc)

    let expected = vec![
        "+---------------+------------+-------------+-------------+---------------+",
        "| partition_key | table_name | column_name | column_type | influxdb_type |",
        "+---------------+------------+-------------+-------------+---------------+",
        "| 1970-01-01T00 | h2o        | city        | String      | Tag           |",
        "| 1970-01-01T00 | h2o        | other_temp  | F64         | Field         |",
        "| 1970-01-01T00 | h2o        | state       | String      | Tag           |",
        "| 1970-01-01T00 | h2o        | temp        | F64         | Field         |",
        "| 1970-01-01T00 | h2o        | time        | I64         | Timestamp     |",
        "| 1970-01-01T00 | o2         | city        | String      | Tag           |",
        "| 1970-01-01T00 | o2         | reading     | F64         | Field         |",
        "| 1970-01-01T00 | o2         | state       | String      | Tag           |",
        "| 1970-01-01T00 | o2         | temp        | F64         | Field         |",
        "| 1970-01-01T00 | o2         | time        | I64         | Timestamp     |",
        "+---------------+------------+-------------+-------------+---------------+",
    ];
    run_sql_test_case!(
        TwoMeasurementsManyFieldsOneChunk {},
        "SELECT * from system.columns",
        &expected
    );
}

#[tokio::test]
async fn sql_select_from_system_chunk_columns() {
    // system tables reflect the state of chunks, so don't run them
    // with different chunk configurations.

    let expected = vec![
        "+---------------+----------+------------+-------------+-------------------+-------+-----------+-----------+-----------------+",
        "| partition_key | chunk_id | table_name | column_name | storage           | count | min_value | max_value | estimated_bytes |",
        "+---------------+----------+------------+-------------+-------------------+-------+-----------+-----------+-----------------+",
        "| 1970-01-01T00 | 0        | h2o        | city        | ReadBuffer        | 2     | Boston    | Boston    | 247             |",
        "| 1970-01-01T00 | 0        | h2o        | other_temp  | ReadBuffer        | 1     | 70.4      | 70.4      | 369             |",
        "| 1970-01-01T00 | 0        | h2o        | state       | ReadBuffer        | 2     | MA        | MA        | 235             |",
        "| 1970-01-01T00 | 0        | h2o        | temp        | ReadBuffer        | 1     | 70.4      | 70.4      | 369             |",
        "| 1970-01-01T00 | 0        | h2o        | time        | ReadBuffer        | 2     | 50        | 250       | 51              |",
        "| 1970-01-01T00 | 0        | o2         | city        | OpenMutableBuffer | 1     | Boston    | Boston    | 35              |",
        "| 1970-01-01T00 | 0        | o2         | reading     | OpenMutableBuffer | 1     | 51        | 51        | 25              |",
        "| 1970-01-01T00 | 0        | o2         | state       | OpenMutableBuffer | 2     | CA        | MA        | 41              |",
        "| 1970-01-01T00 | 0        | o2         | temp        | OpenMutableBuffer | 2     | 53.4      | 79        | 25              |",
        "| 1970-01-01T00 | 0        | o2         | time        | OpenMutableBuffer | 2     | 50        | 300       | 25              |",
        "| 1970-01-01T00 | 1        | h2o        | city        | OpenMutableBuffer | 1     | Boston    | Boston    | 31              |",
        "| 1970-01-01T00 | 1        | h2o        | other_temp  | OpenMutableBuffer | 1     | 72.4      | 72.4      | 17              |",
        "| 1970-01-01T00 | 1        | h2o        | state       | OpenMutableBuffer | 1     | CA        | CA        | 27              |",
        "| 1970-01-01T00 | 1        | h2o        | time        | OpenMutableBuffer | 1     | 350       | 350       | 17              |",
        "+---------------+----------+------------+-------------+-------------------+-------+-----------+-----------+-----------------+",
    ];
    run_sql_test_case!(
        TwoMeasurementsManyFieldsTwoChunks {},
        "SELECT * from system.chunk_columns",
        &expected
    );
}

#[tokio::test]
async fn sql_select_from_system_operations() {
    test_helpers::maybe_start_logging();
    let expected = vec![
        "+----+----------+---------------+----------------+---------------+----------+---------------------------------+",
        "| id | status   | took_cpu_time | took_wall_time | partition_key | chunk_id | description                     |",
        "+----+----------+---------------+----------------+---------------+----------+---------------------------------+",
        "| 0  | Complete | true          | true           | 1970-01-01T00 | 0        | Loading chunk to ReadBuffer     |",
        "| 1  | Complete | true          | true           | 1970-01-01T00 | 0        | Writing chunk to Object Storage |",
        "+----+----------+---------------+----------------+---------------+----------+---------------------------------+",
    ];

    // Check that the cpu time used reported is greater than zero as it isn't
    // repeatable
    run_sql_test_case!(
        TwoMeasurementsManyFieldsLifecycle {},
        "SELECT id, status, CAST(cpu_time_used AS BIGINT) > 0 as took_cpu_time, CAST(wall_time_used AS BIGINT) > 0 as took_wall_time, partition_key, chunk_id, description from system.operations",
        &expected
    );
}

#[tokio::test]
async fn sql_union_all() {
    // validate name resolution works for UNION ALL queries
    let expected = vec![
        "+--------+",
        "| name   |",
        "+--------+",
        "| MA     |",
        "| MA     |",
        "| CA     |",
        "| MA     |",
        "| Boston |",
        "| Boston |",
        "| Boston |",
        "| Boston |",
        "+--------+",
    ];
    run_sql_test_case!(
        TwoMeasurementsManyFields {},
        "select state as name from h2o UNION ALL select city as name from h2o",
        &expected
    );
}

#[tokio::test]
async fn sql_select_with_schema_merge_subset() {
    let expected = vec![
        "+------+--------+--------+",
        "| host | region | system |",
        "+------+--------+--------+",
        "|      | west   | 5      |",
        "|      | west   | 6      |",
        "| foo  | east   |        |",
        "| bar  | west   |        |",
        "+------+--------+--------+",
    ];
    run_sql_test_case!(
        MultiChunkSchemaMerge {},
        "SELECT host, region, system from cpu",
        &expected
    );
}

#[tokio::test]
async fn sql_predicate_pushdown_correctness() {
    // Test 1: Select everything
    let expected = vec![
        "+-------+--------+-------------------------------+-----------+",
        "| count | system | time                          | town      |",
        "+-------+--------+-------------------------------+-----------+",
        "| 189   | 7      | 1970-01-01 00:00:00.000000110 | bedford   |",
        "| 372   | 5      | 1970-01-01 00:00:00.000000100 | lexington |",
        "| 40000 | 5      | 1970-01-01 00:00:00.000000100 | andover   |",
        "| 471   | 6      | 1970-01-01 00:00:00.000000110 | tewsbury  |",
        "| 632   | 5      | 1970-01-01 00:00:00.000000120 | reading   |",
        "| 632   | 6      | 1970-01-01 00:00:00.000000130 | reading   |",
        "| 872   | 6      | 1970-01-01 00:00:00.000000110 | lawrence  |",
        "+-------+--------+-------------------------------+-----------+",
    ];
    run_sql_test_case!(
        TwoMeasurementsPredicatePushDown {},
        "SELECT * from restaurant",
        &expected
    );

    // Test 2: One push-down expression: count > 200
    let expected = vec![
        "+-------+--------+-------------------------------+-----------+",
        "| count | system | time                          | town      |",
        "+-------+--------+-------------------------------+-----------+",
        "| 372   | 5      | 1970-01-01 00:00:00.000000100 | lexington |",
        "| 40000 | 5      | 1970-01-01 00:00:00.000000100 | andover   |",
        "| 471   | 6      | 1970-01-01 00:00:00.000000110 | tewsbury  |",
        "| 632   | 5      | 1970-01-01 00:00:00.000000120 | reading   |",
        "| 632   | 6      | 1970-01-01 00:00:00.000000130 | reading   |",
        "| 872   | 6      | 1970-01-01 00:00:00.000000110 | lawrence  |",
        "+-------+--------+-------------------------------+-----------+",
    ];
    run_sql_test_case!(
        TwoMeasurementsPredicatePushDown {},
        "SELECT * from restaurant where count > 200",
        &expected
    );

    // Test 3: Two push-down expression: count > 200 and town != 'tewsbury'
    let expected = vec![
        "+-------+--------+-------------------------------+-----------+",
        "| count | system | time                          | town      |",
        "+-------+--------+-------------------------------+-----------+",
        "| 372   | 5      | 1970-01-01 00:00:00.000000100 | lexington |",
        "| 40000 | 5      | 1970-01-01 00:00:00.000000100 | andover   |",
        "| 632   | 5      | 1970-01-01 00:00:00.000000120 | reading   |",
        "| 632   | 6      | 1970-01-01 00:00:00.000000130 | reading   |",
        "| 872   | 6      | 1970-01-01 00:00:00.000000110 | lawrence  |",
        "+-------+--------+-------------------------------+-----------+",
    ];
    run_sql_test_case!(
        TwoMeasurementsPredicatePushDown {},
        "SELECT * from restaurant where count > 200 and town != 'tewsbury'",
        &expected
    );

    // Test 4: Still two push-down expression: count > 200 and town != 'tewsbury'
    // even though the results are different
    let expected = vec![
        "+-------+--------+-------------------------------+-----------+",
        "| count | system | time                          | town      |",
        "+-------+--------+-------------------------------+-----------+",
        "| 372   | 5      | 1970-01-01 00:00:00.000000100 | lexington |",
        "| 40000 | 5      | 1970-01-01 00:00:00.000000100 | andover   |",
        "| 632   | 5      | 1970-01-01 00:00:00.000000120 | reading   |",
        "| 872   | 6      | 1970-01-01 00:00:00.000000110 | lawrence  |",
        "+-------+--------+-------------------------------+-----------+",
    ];
    run_sql_test_case!(
        TwoMeasurementsPredicatePushDown {},
        "SELECT * from restaurant where count > 200 and town != 'tewsbury' and (system =5 or town = 'lawrence')",
        &expected
    );

    // Test 5: three push-down expression: count > 200 and town != 'tewsbury' and count < 40000
    let expected = vec![
        "+-------+--------+-------------------------------+-----------+",
        "| count | system | time                          | town      |",
        "+-------+--------+-------------------------------+-----------+",
        "| 372   | 5      | 1970-01-01 00:00:00.000000100 | lexington |",
        "| 632   | 5      | 1970-01-01 00:00:00.000000120 | reading   |",
        "| 872   | 6      | 1970-01-01 00:00:00.000000110 | lawrence  |",
        "+-------+--------+-------------------------------+-----------+",
    ];
    run_sql_test_case!(
        TwoMeasurementsPredicatePushDown {},
        "SELECT * from restaurant where count > 200 and town != 'tewsbury' and (system =5 or town = 'lawrence') and count < 40000",
        &expected
    );

    // Test 6: two push-down expression: count > 200 and count < 40000
    let expected = vec![
        "+-------+--------+-------------------------------+-----------+",
        "| count | system | time                          | town      |",
        "+-------+--------+-------------------------------+-----------+",
        "| 372   | 5      | 1970-01-01 00:00:00.000000100 | lexington |",
        "| 471   | 6      | 1970-01-01 00:00:00.000000110 | tewsbury  |",
        "| 632   | 5      | 1970-01-01 00:00:00.000000120 | reading   |",
        "| 632   | 6      | 1970-01-01 00:00:00.000000130 | reading   |",
        "| 872   | 6      | 1970-01-01 00:00:00.000000110 | lawrence  |",
        "+-------+--------+-------------------------------+-----------+",
    ];
    run_sql_test_case!(
        TwoMeasurementsPredicatePushDown {},
        "SELECT * from restaurant where count > 200  and count < 40000",
        &expected
    );

    // Test 7: two push-down expression on float: system > 4.0 and system < 7.0
    let expected = vec![
        "+-------+--------+-------------------------------+-----------+",
        "| count | system | time                          | town      |",
        "+-------+--------+-------------------------------+-----------+",
        "| 372   | 5      | 1970-01-01 00:00:00.000000100 | lexington |",
        "| 40000 | 5      | 1970-01-01 00:00:00.000000100 | andover   |",
        "| 471   | 6      | 1970-01-01 00:00:00.000000110 | tewsbury  |",
        "| 632   | 5      | 1970-01-01 00:00:00.000000120 | reading   |",
        "| 632   | 6      | 1970-01-01 00:00:00.000000130 | reading   |",
        "| 872   | 6      | 1970-01-01 00:00:00.000000110 | lawrence  |",
        "+-------+--------+-------------------------------+-----------+",
    ];
    run_sql_test_case!(
        TwoMeasurementsPredicatePushDown {},
        "SELECT * from restaurant where system > 4.0 and system < 7.0",
        &expected
    );

    // Test 8: two push-down expression on float: system > 5.0 and system < 7.0
    let expected = vec![
        "+-------+--------+-------------------------------+----------+",
        "| count | system | time                          | town     |",
        "+-------+--------+-------------------------------+----------+",
        "| 471   | 6      | 1970-01-01 00:00:00.000000110 | tewsbury |",
        "| 632   | 6      | 1970-01-01 00:00:00.000000130 | reading  |",
        "| 872   | 6      | 1970-01-01 00:00:00.000000110 | lawrence |",
        "+-------+--------+-------------------------------+----------+",
    ];
    run_sql_test_case!(
        TwoMeasurementsPredicatePushDown {},
        "SELECT * from restaurant where system > 5.0 and system < 7.0",
        &expected
    );

    // Test 9: three push-down expression: system > 5.0 and town != 'tewsbury' and system < 7.0
    let expected = vec![
        "+-------+--------+-------------------------------+----------+",
        "| count | system | time                          | town     |",
        "+-------+--------+-------------------------------+----------+",
        "| 632   | 6      | 1970-01-01 00:00:00.000000130 | reading  |",
        "| 872   | 6      | 1970-01-01 00:00:00.000000110 | lawrence |",
        "+-------+--------+-------------------------------+----------+",
    ];
    run_sql_test_case!(
        TwoMeasurementsPredicatePushDown {},
        "SELECT * from restaurant where system > 5.0 and town != 'tewsbury' and 7.0 > system",
        &expected
    );

    // Test 10: three push-down expression: system > 5.0 and town != 'tewsbury' and system < 7.0
    // even though there are more expressions,(count = 632 or town = 'reading'), in the filter
    let expected = vec![
        "+-------+--------+-------------------------------+---------+",
        "| count | system | time                          | town    |",
        "+-------+--------+-------------------------------+---------+",
        "| 632   | 6      | 1970-01-01 00:00:00.000000130 | reading |",
        "+-------+--------+-------------------------------+---------+",
    ];
    run_sql_test_case!(
        TwoMeasurementsPredicatePushDown {},
        "SELECT * from restaurant where system > 5.0 and 'tewsbury' != town and system < 7.0 and (count = 632 or town = 'reading')",
        &expected
    );

<<<<<<< HEAD
    // Test 11: four push-down expression: system > 5.0 and town != 'tewsbury' and system < 7.0 and 
    // time > to_timestamp('1970-01-01T00:00:00.000000120+00:00') (rewritten to time GT int(130))
    //
    // Check correctness
=======
    // Test 11: three push-down expression: system > 5.0 and town != 'tewsbury' and system < 7.0 and
    // time > to_timestamp('1970-01-01T00:00:00.000000120+00:00') rewritten to time GT INT(130)
>>>>>>> 69509f3b
    let expected = vec!["++", "++"];
    run_sql_test_case!(
        TwoMeasurementsPredicatePushDown {},
        "SELECT * from restaurant where 5.0 < system and town != 'tewsbury' and system < 7.0 and (count = 632 or town = 'reading') and time > to_timestamp('1970-01-01T00:00:00.000000130+00:00')",
        &expected
    );

    // TODO: Hit stackoverflow in DF. Ticket https://github.com/apache/arrow-datafusion/issues/419
    // // Test 12: three push-down expression: system > 5.0 and town != 'tewsbury' and system < 7.0 and town = 'reading'
    // //
    // // Check correctness
    // let expected = vec![
    //     "+-------+--------+-------------------------------+---------+",
    //     "| count | system | time                          | town    |",
    //     "+-------+--------+-------------------------------+---------+",
    //     "| 632   | 6      | 1970-01-01 00:00:00.000000130 | reading |",
    //     "+-------+--------+-------------------------------+---------+",
    // ];
    // run_sql_test_case!(
    //     TwoMeasurementsPredicatePushDown {},
    //     "SELECT * from restaurant where system > 5.0 and 'tewsbury' != town and system < 7.0 and town = 'reading'",
    //     &expected
    // );

    // Test 13: three push-down expression: system > 5.0 and system < 7.0 and town = 'reading'
    //
    // Check correctness
    let expected = vec![
        "+-------+--------+-------------------------------+---------+",
        "| count | system | time                          | town    |",
        "+-------+--------+-------------------------------+---------+",
        "| 632   | 6      | 1970-01-01 00:00:00.000000130 | reading |",
        "+-------+--------+-------------------------------+---------+",
    ];
    run_sql_test_case!(
        TwoMeasurementsPredicatePushDown {},
        "SELECT * from restaurant where system > 5.0 and system < 7.0 and town = 'reading'",
        &expected
    );
}

<<<<<<< HEAD

#[tokio::test]
async fn sql_deduplicate() {

    // This current expected is wring because deduplicate is not available yet
    let expected = vec![
        "+-------------------------------+-------+---------+----------+----------+------+",
        "| time                          | state | city    | min_temp | max_temp | area |",
        "+-------------------------------+-------+---------+----------+----------+------+",
        "| 1970-01-01 00:00:00.000000050 | MA    | Boston  | 70.4     |          |      |",
        "| 1970-01-01 00:00:00.000000150 | MA    | Bedford |          | 78.75    | 742  |",
        "| 1970-01-01 00:00:00.000000150 | MA    | Bedford | 71.59    |          |      |", // duplicate
        "| 1970-01-01 00:00:00.000000250 | MA    | Andover |          | 69.2     |      |",
        "| 1970-01-01 00:00:00.000000250 | MA    | Boston  |          | 75.4     |      |",
        "| 1970-01-01 00:00:00.000000250 | MA    | Boston  | 65.4     |          |      |", // duplicate
        "| 1970-01-01 00:00:00.000000250 | MA    | Reading | 53.4     |          |      |",
        "| 1970-01-01 00:00:00.000000300 | CA    | SF      | 79       | 87.2     | 500  |",
        "| 1970-01-01 00:00:00.000000300 | CA    | SJ      | 78.5     | 88       |      |", // duplicate
        "| 1970-01-01 00:00:00.000000350 | CA    | SJ      | 75.5     | 84.08    |      |",
        "| 1970-01-01 00:00:00.000000400 | MA    | Bedford |          | 80.75    | 742  |",
        "| 1970-01-01 00:00:00.000000400 | MA    | Bedford | 65.22    |          | 750  |", // duplicate
        "| 1970-01-01 00:00:00.000000400 | MA    | Boston  | 65.4     | 82.67    |      |",
        "| 1970-01-01 00:00:00.000000400 | MA    | Boston  | 68.4     |          |      |", // duplicate
        "| 1970-01-01 00:00:00.000000450 | CA    | SJ      | 77       | 90.7     |      |",
        "| 1970-01-01 00:00:00.000000500 | CA    | SJ      | 69.5     | 88.2     |      |",
        "| 1970-01-01 00:00:00.000000600 | MA    | Bedford |          | 88.75    | 742  |",
        "| 1970-01-01 00:00:00.000000600 | MA    | Boston  | 67.4     |          |      |",
        "| 1970-01-01 00:00:00.000000600 | MA    | Reading | 60.4     |          |      |",
        "| 1970-01-01 00:00:00.000000650 | CA    | SF      | 68.4     | 85.7     | 500  |",
        "| 1970-01-01 00:00:00.000000650 | CA    | SJ      | 69.5     | 89.2     |      |",
        "| 1970-01-01 00:00:00.000000700 | CA    | SJ      | 75.5     | 84.08    |      |",
        "+-------------------------------+-------+---------+----------+----------+------+",
    ];
    run_sql_test_case!(
        OneMeasurementThreeChunksWithDuplicates {},
        "select time, state, city, min_temp, max_temp, area from h2o order by time, state, city",
        &expected
    );

    // Use new macro to see the plan of union
    run_sql_test_case!(
        TwoMeasurementsManyFields {},
        "EXPLAIN VERBOSE select state as name from h2o UNION ALL select city as name from h2o",
        &expected
    );

=======
#[tokio::test]
async fn sql_predicate_pushdown_explain() {
    // Test 1: Select everything
    let expected = vec![
        "+-----------------------------------------+--------------------------------------------------------------------------+",
        "| plan_type                               | plan                                                                     |",
        "+-----------------------------------------+--------------------------------------------------------------------------+",
        "| logical_plan                            | Projection: #count, #system, #time, #town                                |",
        "|                                         |   TableScan: restaurant projection=None                                  |",
        "| logical_plan after projection_push_down | Projection: #count, #system, #time, #town                                |",
        "|                                         |   TableScan: restaurant projection=Some([0, 1, 2, 3])                    |",
        "| logical_plan after projection_push_down | Projection: #count, #system, #time, #town                                |",
        "|                                         |   TableScan: restaurant projection=Some([0, 1, 2, 3])                    |",
        "| physical_plan                           | ProjectionExec: expr=[count, system, time, town]                         |",
        "|                                         |   IOxReadFilterNode: table_name=restaurant, chunks=1 predicate=Predicate |",
        "+-----------------------------------------+--------------------------------------------------------------------------+",
    ];
    run_sql_explain_test_case!(
        TwoMeasurementsPredicatePushDown {},
        "EXPLAIN VERBOSE SELECT * from restaurant",
        &expected
    );

    // Test 2: One push-down expression: count > 200
    // TODO: Make push-down predicates shown in explain verbose. Ticket #1538
    let expected = vec![
        "+-----------------------------------------+----------------------------------------------------------------------------+",
        "| plan_type                               | plan                                                                       |",
        "+-----------------------------------------+----------------------------------------------------------------------------+",
        "| logical_plan                            | Projection: #count, #system, #time, #town                                  |",
        "|                                         |   Filter: #count Gt Int64(200)                                             |",
        "|                                         |     TableScan: restaurant projection=None                                  |",
        "| logical_plan after projection_push_down | Projection: #count, #system, #time, #town                                  |",
        "|                                         |   Filter: #count Gt Int64(200)                                             |",
        "|                                         |     TableScan: restaurant projection=Some([0, 1, 2, 3])                    |",
        "| logical_plan after projection_push_down | Projection: #count, #system, #time, #town                                  |",
        "|                                         |   Filter: #count Gt Int64(200)                                             |",
        "|                                         |     TableScan: restaurant projection=Some([0, 1, 2, 3])                    |",
        "| physical_plan                           | ProjectionExec: expr=[count, system, time, town]                           |",
        "|                                         |   FilterExec: CAST(count AS Int64) > 200                                   |",
        "|                                         |     IOxReadFilterNode: table_name=restaurant, chunks=1 predicate=Predicate |",
        "+-----------------------------------------+----------------------------------------------------------------------------+",
    ];
    run_sql_explain_test_case!(
        TwoMeasurementsPredicatePushDown {},
        "EXPLAIN VERBOSE SELECT * from restaurant where count > 200",
        &expected
    );

    // Check the plan
    let expected  = vec![
        "+-----------------------------------------+----------------------------------------------------------------------------+",
        "| plan_type                               | plan                                                                       |",
        "+-----------------------------------------+----------------------------------------------------------------------------+",
        "| logical_plan                            | Projection: #count, #system, #time, #town                                  |",
        "|                                         |   Filter: #count Gt Int64(200)                                             |",
        "|                                         |     TableScan: restaurant projection=None                                  |",
        "| logical_plan after projection_push_down | Projection: #count, #system, #time, #town                                  |",
        "|                                         |   Filter: #count Gt Int64(200)                                             |",
        "|                                         |     TableScan: restaurant projection=Some([0, 1, 2, 3])                    |",
        "| logical_plan after projection_push_down | Projection: #count, #system, #time, #town                                  |",
        "|                                         |   Filter: #count Gt Int64(200)                                             |",
        "|                                         |     TableScan: restaurant projection=Some([0, 1, 2, 3])                    |",
        "| physical_plan                           | ProjectionExec: expr=[count, system, time, town]                           |",
        "|                                         |   FilterExec: CAST(count AS Int64) > 200                                   |",
        "|                                         |     IOxReadFilterNode: table_name=restaurant, chunks=1 predicate=Predicate |",
        "+-----------------------------------------+----------------------------------------------------------------------------+",
    ];
    run_sql_explain_test_case!(
        TwoMeasurementsPredicatePushDown {},
        "EXPLAIN VERBOSE SELECT * from restaurant where count > 200",
        &expected
    );

    // Test 3: Two push-down expression: count > 200 and town != 'tewsbury'
    let expected = vec![
        "+-----------------------------------------+-----------------------------------------------------------------------------+",
        "| plan_type                               | plan                                                                        |",
        "+-----------------------------------------+-----------------------------------------------------------------------------+",
        "| logical_plan                            | Projection: #count, #system, #time, #town                                   |",
        "|                                         |   Filter: #count Gt Int64(200) And #town NotEq Utf8(\"tewsbury\")             |",
        "|                                         |     TableScan: restaurant projection=None                                   |",
        "| logical_plan after projection_push_down | Projection: #count, #system, #time, #town                                   |",
        "|                                         |   Filter: #count Gt Int64(200) And #town NotEq Utf8(\"tewsbury\")             |",
        "|                                         |     TableScan: restaurant projection=Some([0, 1, 2, 3])                     |",
        "| logical_plan after projection_push_down | Projection: #count, #system, #time, #town                                   |",
        "|                                         |   Filter: #count Gt Int64(200) And #town NotEq Utf8(\"tewsbury\")             |",
        "|                                         |     TableScan: restaurant projection=Some([0, 1, 2, 3])                     |",
        "| physical_plan                           | ProjectionExec: expr=[count, system, time, town]                            |",
        "|                                         |   FilterExec: CAST(count AS Int64) > 200 AND CAST(town AS Utf8) != tewsbury |",
        "|                                         |     IOxReadFilterNode: table_name=restaurant, chunks=1 predicate=Predicate  |",
        "+-----------------------------------------+-----------------------------------------------------------------------------+",
    ];
    run_sql_explain_test_case!(
        TwoMeasurementsPredicatePushDown {},
        "EXPLAIN VERBOSE SELECT * from restaurant where count > 200 and town != 'tewsbury'",
        &expected
    );

    // Test 4: Still two push-down expression: count > 200 and town != 'tewsbury'
    // even though the results are different
    let expected = vec![
        "+-----------------------------------------+----------------------------------------------------------------------------------------------------------------------------------------------+",
        "| plan_type                               | plan                                                                                                                                         |",
        "+-----------------------------------------+----------------------------------------------------------------------------------------------------------------------------------------------+",
        "| logical_plan                            | Projection: #count, #system, #time, #town                                                                                                    |",
        "|                                         |   Filter: #count Gt Int64(200) And #town NotEq Utf8(\"tewsbury\") And #system Eq Int64(5) Or #town Eq Utf8(\"lawrence\")                         |",
        "|                                         |     TableScan: restaurant projection=None                                                                                                    |",
        "| logical_plan after projection_push_down | Projection: #count, #system, #time, #town                                                                                                    |",
        "|                                         |   Filter: #count Gt Int64(200) And #town NotEq Utf8(\"tewsbury\") And #system Eq Int64(5) Or #town Eq Utf8(\"lawrence\")                         |",
        "|                                         |     TableScan: restaurant projection=Some([0, 1, 2, 3])                                                                                      |",
        "| logical_plan after projection_push_down | Projection: #count, #system, #time, #town                                                                                                    |",
        "|                                         |   Filter: #count Gt Int64(200) And #town NotEq Utf8(\"tewsbury\") And #system Eq Int64(5) Or #town Eq Utf8(\"lawrence\")                         |",
        "|                                         |     TableScan: restaurant projection=Some([0, 1, 2, 3])                                                                                      |",
        "| physical_plan                           | ProjectionExec: expr=[count, system, time, town]                                                                                             |",
        "|                                         |   FilterExec: CAST(count AS Int64) > 200 AND CAST(town AS Utf8) != tewsbury AND system = CAST(5 AS Float64) OR CAST(town AS Utf8) = lawrence |",
        "|                                         |     IOxReadFilterNode: table_name=restaurant, chunks=1 predicate=Predicate                                                                   |",
        "+-----------------------------------------+----------------------------------------------------------------------------------------------------------------------------------------------+",
    ];
    run_sql_explain_test_case!(
        TwoMeasurementsPredicatePushDown {},
        "EXPLAIN VERBOSE SELECT * from restaurant where count > 200 and town != 'tewsbury' and (system =5 or town = 'lawrence')",
        &expected
    );

    // Test 5: three push-down expression: count > 200 and town != 'tewsbury' and count < 40000
    let expected = vec![
        "+-----------------------------------------+-------------------------------------------------------------------------------------------------------------------------------------------------------------------------------+",
        "| plan_type                               | plan                                                                                                                                                                          |",
        "+-----------------------------------------+-------------------------------------------------------------------------------------------------------------------------------------------------------------------------------+",
        "| logical_plan                            | Projection: #count, #system, #time, #town                                                                                                                                     |",
        "|                                         |   Filter: #count Gt Int64(200) And #town NotEq Utf8(\"tewsbury\") And #system Eq Int64(5) Or #town Eq Utf8(\"lawrence\") And #count Lt Int64(40000)                               |",
        "|                                         |     TableScan: restaurant projection=None                                                                                                                                     |",
        "| logical_plan after projection_push_down | Projection: #count, #system, #time, #town                                                                                                                                     |",
        "|                                         |   Filter: #count Gt Int64(200) And #town NotEq Utf8(\"tewsbury\") And #system Eq Int64(5) Or #town Eq Utf8(\"lawrence\") And #count Lt Int64(40000)                               |",
        "|                                         |     TableScan: restaurant projection=Some([0, 1, 2, 3])                                                                                                                       |",
        "| logical_plan after projection_push_down | Projection: #count, #system, #time, #town                                                                                                                                     |",
        "|                                         |   Filter: #count Gt Int64(200) And #town NotEq Utf8(\"tewsbury\") And #system Eq Int64(5) Or #town Eq Utf8(\"lawrence\") And #count Lt Int64(40000)                               |",
        "|                                         |     TableScan: restaurant projection=Some([0, 1, 2, 3])                                                                                                                       |",
        "| physical_plan                           | ProjectionExec: expr=[count, system, time, town]                                                                                                                              |",
        "|                                         |   FilterExec: CAST(count AS Int64) > 200 AND CAST(town AS Utf8) != tewsbury AND system = CAST(5 AS Float64) OR CAST(town AS Utf8) = lawrence AND CAST(count AS Int64) < 40000 |",
        "|                                         |     IOxReadFilterNode: table_name=restaurant, chunks=1 predicate=Predicate                                                                                                    |",
        "+-----------------------------------------+-------------------------------------------------------------------------------------------------------------------------------------------------------------------------------+",
    ];
    run_sql_explain_test_case!(
        TwoMeasurementsPredicatePushDown {},
        "EXPLAIN VERBOSE SELECT * from restaurant where count > 200 and town != 'tewsbury' and (system =5 or town = 'lawrence') and count < 40000",
        &expected
    );

    // Test 6: two push-down expression: count > 200 and count < 40000
    let expected = vec![
        "+-----------------------------------------+----------------------------------------------------------------------------+",
        "| plan_type                               | plan                                                                       |",
        "+-----------------------------------------+----------------------------------------------------------------------------+",
        "| logical_plan                            | Projection: #count, #system, #time, #town                                  |",
        "|                                         |   Filter: #count Gt Int64(200) And #count Lt Int64(40000)                  |",
        "|                                         |     TableScan: restaurant projection=None                                  |",
        "| logical_plan after projection_push_down | Projection: #count, #system, #time, #town                                  |",
        "|                                         |   Filter: #count Gt Int64(200) And #count Lt Int64(40000)                  |",
        "|                                         |     TableScan: restaurant projection=Some([0, 1, 2, 3])                    |",
        "| logical_plan after projection_push_down | Projection: #count, #system, #time, #town                                  |",
        "|                                         |   Filter: #count Gt Int64(200) And #count Lt Int64(40000)                  |",
        "|                                         |     TableScan: restaurant projection=Some([0, 1, 2, 3])                    |",
        "| physical_plan                           | ProjectionExec: expr=[count, system, time, town]                           |",
        "|                                         |   FilterExec: CAST(count AS Int64) > 200 AND CAST(count AS Int64) < 40000  |",
        "|                                         |     IOxReadFilterNode: table_name=restaurant, chunks=1 predicate=Predicate |",
        "+-----------------------------------------+----------------------------------------------------------------------------+",
    ];
    run_sql_explain_test_case!(
        TwoMeasurementsPredicatePushDown {},
        "EXPLAIN VERBOSE SELECT * from restaurant where count > 200  and count < 40000",
        &expected
    );

    // Test 7: two push-down expression on float: system > 4.0 and system < 7.0
    let expected = vec![
        "+-----------------------------------------+----------------------------------------------------------------------------+",
        "| plan_type                               | plan                                                                       |",
        "+-----------------------------------------+----------------------------------------------------------------------------+",
        "| logical_plan                            | Projection: #count, #system, #time, #town                                  |",
        "|                                         |   Filter: #system Gt Float64(4) And #system Lt Float64(7)                  |",
        "|                                         |     TableScan: restaurant projection=None                                  |",
        "| logical_plan after projection_push_down | Projection: #count, #system, #time, #town                                  |",
        "|                                         |   Filter: #system Gt Float64(4) And #system Lt Float64(7)                  |",
        "|                                         |     TableScan: restaurant projection=Some([0, 1, 2, 3])                    |",
        "| logical_plan after projection_push_down | Projection: #count, #system, #time, #town                                  |",
        "|                                         |   Filter: #system Gt Float64(4) And #system Lt Float64(7)                  |",
        "|                                         |     TableScan: restaurant projection=Some([0, 1, 2, 3])                    |",
        "| physical_plan                           | ProjectionExec: expr=[count, system, time, town]                           |",
        "|                                         |   FilterExec: system > 4 AND system < 7                                    |",
        "|                                         |     IOxReadFilterNode: table_name=restaurant, chunks=1 predicate=Predicate |",
        "+-----------------------------------------+----------------------------------------------------------------------------+",
    ];
    run_sql_explain_test_case!(
        TwoMeasurementsPredicatePushDown {},
        "EXPLAIN VERBOSE SELECT * from restaurant where system > 4.0 and system < 7.0",
        &expected
    );

    // Test 8: two push-down expression on float: system > 5.0 and system < 7.0
    let expected = vec![
        "+-----------------------------------------+----------------------------------------------------------------------------+",
        "| plan_type                               | plan                                                                       |",
        "+-----------------------------------------+----------------------------------------------------------------------------+",
        "| logical_plan                            | Projection: #count, #system, #time, #town                                  |",
        "|                                         |   Filter: #system Gt Float64(5) And #system Lt Float64(7)                  |",
        "|                                         |     TableScan: restaurant projection=None                                  |",
        "| logical_plan after projection_push_down | Projection: #count, #system, #time, #town                                  |",
        "|                                         |   Filter: #system Gt Float64(5) And #system Lt Float64(7)                  |",
        "|                                         |     TableScan: restaurant projection=Some([0, 1, 2, 3])                    |",
        "| logical_plan after projection_push_down | Projection: #count, #system, #time, #town                                  |",
        "|                                         |   Filter: #system Gt Float64(5) And #system Lt Float64(7)                  |",
        "|                                         |     TableScan: restaurant projection=Some([0, 1, 2, 3])                    |",
        "| physical_plan                           | ProjectionExec: expr=[count, system, time, town]                           |",
        "|                                         |   FilterExec: system > 5 AND system < 7                                    |",
        "|                                         |     IOxReadFilterNode: table_name=restaurant, chunks=1 predicate=Predicate |",
        "+-----------------------------------------+----------------------------------------------------------------------------+",
    ];
    run_sql_explain_test_case!(
        TwoMeasurementsPredicatePushDown {},
        "EXPLAIN VERBOSE SELECT * from restaurant where system > 5.0 and system < 7.0",
        &expected
    );

    // Test 9: three push-down expression: system > 5.0 and town != 'tewsbury' and system < 7.0
    let expected = vec![
        "+-----------------------------------------+--------------------------------------------------------------------------------------------+",
        "| plan_type                               | plan                                                                                       |",
        "+-----------------------------------------+--------------------------------------------------------------------------------------------+",
        "| logical_plan                            | Projection: #count, #system, #time, #town                                                  |",
        "|                                         |   Filter: #system Gt Float64(5) And #town NotEq Utf8(\"tewsbury\") And Float64(7) Gt #system |",
        "|                                         |     TableScan: restaurant projection=None                                                  |",
        "| logical_plan after projection_push_down | Projection: #count, #system, #time, #town                                                  |",
        "|                                         |   Filter: #system Gt Float64(5) And #town NotEq Utf8(\"tewsbury\") And Float64(7) Gt #system |",
        "|                                         |     TableScan: restaurant projection=Some([0, 1, 2, 3])                                    |",
        "| logical_plan after projection_push_down | Projection: #count, #system, #time, #town                                                  |",
        "|                                         |   Filter: #system Gt Float64(5) And #town NotEq Utf8(\"tewsbury\") And Float64(7) Gt #system |",
        "|                                         |     TableScan: restaurant projection=Some([0, 1, 2, 3])                                    |",
        "| physical_plan                           | ProjectionExec: expr=[count, system, time, town]                                           |",
        "|                                         |   FilterExec: system > 5 AND CAST(town AS Utf8) != tewsbury AND 7 > system                 |",
        "|                                         |     IOxReadFilterNode: table_name=restaurant, chunks=1 predicate=Predicate                 |",
        "+-----------------------------------------+--------------------------------------------------------------------------------------------+",
    ];
    run_sql_explain_test_case!(
        TwoMeasurementsPredicatePushDown {},
        "EXPLAIN VERBOSE SELECT * from restaurant where system > 5.0 and town != 'tewsbury' and 7.0 > system",
        &expected
    );

    // Test 10: three push-down expression: system > 5.0 and town != 'tewsbury' and system < 7.0
    // even though there are more expressions,(count = 632 or town = 'reading'), in the filter
    let expected = vec![
        "+-----------------------------------------+-------------------------------------------------------------------------------------------------------------------------------------------------+",
        "| plan_type                               | plan                                                                                                                                            |",
        "+-----------------------------------------+-------------------------------------------------------------------------------------------------------------------------------------------------+",
        "| logical_plan                            | Projection: #count, #system, #time, #town                                                                                                       |",
        "|                                         |   Filter: #system Gt Float64(5) And Utf8(\"tewsbury\") NotEq #town And #system Lt Float64(7) And #count Eq Int64(632) Or #town Eq Utf8(\"reading\") |",
        "|                                         |     TableScan: restaurant projection=None                                                                                                       |",
        "| logical_plan after projection_push_down | Projection: #count, #system, #time, #town                                                                                                       |",
        "|                                         |   Filter: #system Gt Float64(5) And Utf8(\"tewsbury\") NotEq #town And #system Lt Float64(7) And #count Eq Int64(632) Or #town Eq Utf8(\"reading\") |",
        "|                                         |     TableScan: restaurant projection=Some([0, 1, 2, 3])                                                                                         |",
        "| logical_plan after projection_push_down | Projection: #count, #system, #time, #town                                                                                                       |",
        "|                                         |   Filter: #system Gt Float64(5) And Utf8(\"tewsbury\") NotEq #town And #system Lt Float64(7) And #count Eq Int64(632) Or #town Eq Utf8(\"reading\") |",
        "|                                         |     TableScan: restaurant projection=Some([0, 1, 2, 3])                                                                                         |",
        "| physical_plan                           | ProjectionExec: expr=[count, system, time, town]                                                                                                |",
        "|                                         |   FilterExec: system > 5 AND tewsbury != CAST(town AS Utf8) AND system < 7 AND CAST(count AS Int64) = 632 OR CAST(town AS Utf8) = reading       |",
        "|                                         |     IOxReadFilterNode: table_name=restaurant, chunks=1 predicate=Predicate                                                                      |",
        "+-----------------------------------------+-------------------------------------------------------------------------------------------------------------------------------------------------+",
    ];
    run_sql_explain_test_case!(
        TwoMeasurementsPredicatePushDown {},
        "EXPLAIN VERBOSE SELECT * from restaurant where system > 5.0 and 'tewsbury' != town and system < 7.0 and (count = 632 or town = 'reading')",
        &expected
    );

    // Test 11: four push-down expression: system > 5.0 and town != 'tewsbury' and system < 7.0 and
    // time > to_timestamp('1970-01-01T00:00:00.000000120+00:00') rewritten to time GT INT(130)
    let expected = vec![
        "+-----------------------------------------+-----------------------------------------------------------------------------------------------------------------------------------------------------------------------------------------------------------------------+",
        "| plan_type                               | plan                                                                                                                                                                                                                  |",
        "+-----------------------------------------+-----------------------------------------------------------------------------------------------------------------------------------------------------------------------------------------------------------------------+",
        "| logical_plan                            | Projection: #count, #system, #time, #town                                                                                                                                                                             |",
        "|                                         |   Filter: Float64(5) Lt #system And #town NotEq Utf8(\"tewsbury\") And #system Lt Float64(7) And #count Eq Int64(632) Or #town Eq Utf8(\"reading\") And #time Gt totimestamp(Utf8(\"1970-01-01T00:00:00.000000130+00:00\")) |",
        "|                                         |     TableScan: restaurant projection=None                                                                                                                                                                             |",
        "| logical_plan after projection_push_down | Projection: #count, #system, #time, #town                                                                                                                                                                             |",
        "|                                         |   Filter: Float64(5) Lt #system And #town NotEq Utf8(\"tewsbury\") And #system Lt Float64(7) And #count Eq Int64(632) Or #town Eq Utf8(\"reading\") And #time Gt totimestamp(Utf8(\"1970-01-01T00:00:00.000000130+00:00\")) |",
        "|                                         |     TableScan: restaurant projection=Some([0, 1, 2, 3])                                                                                                                                                               |",
        "| logical_plan after projection_push_down | Projection: #count, #system, #time, #town                                                                                                                                                                             |",
        "|                                         |   Filter: Float64(5) Lt #system And #town NotEq Utf8(\"tewsbury\") And #system Lt Float64(7) And #count Eq Int64(632) Or #town Eq Utf8(\"reading\") And #time Gt totimestamp(Utf8(\"1970-01-01T00:00:00.000000130+00:00\")) |",
        "|                                         |     TableScan: restaurant projection=Some([0, 1, 2, 3])                                                                                                                                                               |",
        "| physical_plan                           | ProjectionExec: expr=[count, system, time, town]                                                                                                                                                                      |",
        "|                                         |   FilterExec: 5 < system AND CAST(town AS Utf8) != tewsbury AND system < 7 AND CAST(count AS Int64) = 632 OR CAST(town AS Utf8) = reading AND time > totimestamp(1970-01-01T00:00:00.000000130+00:00)                 |",
        "|                                         |     IOxReadFilterNode: table_name=restaurant, chunks=1 predicate=Predicate                                                                                                                                            |",
        "+-----------------------------------------+-----------------------------------------------------------------------------------------------------------------------------------------------------------------------------------------------------------------------+",
    ];
    run_sql_explain_test_case!(
        TwoMeasurementsPredicatePushDown {},
        "EXPLAIN VERBOSE SELECT * from restaurant where 5.0 < system and town != 'tewsbury' and system < 7.0 and (count = 632 or town = 'reading') and time > to_timestamp('1970-01-01T00:00:00.000000130+00:00')",
        &expected
    );
>>>>>>> 69509f3b
}<|MERGE_RESOLUTION|>--- conflicted
+++ resolved
@@ -40,8 +40,7 @@
     };
 }
 
-/// runs table_names(predicate) and compares it to the expected
-/// output
+/// runs sql and compares it to the expected
 macro_rules! run_sql_explain_test_case {
     ($DB_SETUP:expr, $SQL:expr, $EXPECTED_LINES:expr) => {
         test_helpers::maybe_start_logging();
@@ -613,15 +612,9 @@
         &expected
     );
 
-<<<<<<< HEAD
-    // Test 11: four push-down expression: system > 5.0 and town != 'tewsbury' and system < 7.0 and 
+    // Test 11: four push-down expression: system > 5.0 and town != 'tewsbury' and system < 7.0 and
     // time > to_timestamp('1970-01-01T00:00:00.000000120+00:00') (rewritten to time GT int(130))
     //
-    // Check correctness
-=======
-    // Test 11: three push-down expression: system > 5.0 and town != 'tewsbury' and system < 7.0 and
-    // time > to_timestamp('1970-01-01T00:00:00.000000120+00:00') rewritten to time GT INT(130)
->>>>>>> 69509f3b
     let expected = vec!["++", "++"];
     run_sql_test_case!(
         TwoMeasurementsPredicatePushDown {},
@@ -663,12 +656,339 @@
     );
 }
 
-<<<<<<< HEAD
+#[tokio::test]
+async fn sql_predicate_pushdown_explain() {
+    // Test 1: Select everything
+    let expected = vec![
+        "+-----------------------------------------+--------------------------------------------------------------------------+",
+        "| plan_type                               | plan                                                                     |",
+        "+-----------------------------------------+--------------------------------------------------------------------------+",
+        "| logical_plan                            | Projection: #count, #system, #time, #town                                |",
+        "|                                         |   TableScan: restaurant projection=None                                  |",
+        "| logical_plan after projection_push_down | Projection: #count, #system, #time, #town                                |",
+        "|                                         |   TableScan: restaurant projection=Some([0, 1, 2, 3])                    |",
+        "| logical_plan after projection_push_down | Projection: #count, #system, #time, #town                                |",
+        "|                                         |   TableScan: restaurant projection=Some([0, 1, 2, 3])                    |",
+        "| physical_plan                           | ProjectionExec: expr=[count, system, time, town]                         |",
+        "|                                         |   IOxReadFilterNode: table_name=restaurant, chunks=1 predicate=Predicate |",
+        "+-----------------------------------------+--------------------------------------------------------------------------+",
+    ];
+    run_sql_explain_test_case!(
+        TwoMeasurementsPredicatePushDown {},
+        "EXPLAIN VERBOSE SELECT * from restaurant",
+        &expected
+    );
+
+    // Test 2: One push-down expression: count > 200
+    // TODO: Make push-down predicates shown in explain verbose. Ticket #1538
+    let expected = vec![
+        "+-----------------------------------------+----------------------------------------------------------------------------+",
+        "| plan_type                               | plan                                                                       |",
+        "+-----------------------------------------+----------------------------------------------------------------------------+",
+        "| logical_plan                            | Projection: #count, #system, #time, #town                                  |",
+        "|                                         |   Filter: #count Gt Int64(200)                                             |",
+        "|                                         |     TableScan: restaurant projection=None                                  |",
+        "| logical_plan after projection_push_down | Projection: #count, #system, #time, #town                                  |",
+        "|                                         |   Filter: #count Gt Int64(200)                                             |",
+        "|                                         |     TableScan: restaurant projection=Some([0, 1, 2, 3])                    |",
+        "| logical_plan after projection_push_down | Projection: #count, #system, #time, #town                                  |",
+        "|                                         |   Filter: #count Gt Int64(200)                                             |",
+        "|                                         |     TableScan: restaurant projection=Some([0, 1, 2, 3])                    |",
+        "| physical_plan                           | ProjectionExec: expr=[count, system, time, town]                           |",
+        "|                                         |   FilterExec: CAST(count AS Int64) > 200                                   |",
+        "|                                         |     IOxReadFilterNode: table_name=restaurant, chunks=1 predicate=Predicate |",
+        "+-----------------------------------------+----------------------------------------------------------------------------+",
+    ];
+    run_sql_explain_test_case!(
+        TwoMeasurementsPredicatePushDown {},
+        "EXPLAIN VERBOSE SELECT * from restaurant where count > 200",
+        &expected
+    );
+
+    // Test 2.2: One push-down expression: count > 200.0
+    let expected  = vec![
+        "+-----------------------------------------+----------------------------------------------------------------------------+",
+        "| plan_type                               | plan                                                                       |",
+        "+-----------------------------------------+----------------------------------------------------------------------------+",
+        "| logical_plan                            | Projection: #count, #system, #time, #town                                  |",
+        "|                                         |   Filter: #count Gt Float64(200)                                           |",
+        "|                                         |     TableScan: restaurant projection=None                                  |",
+        "| logical_plan after projection_push_down | Projection: #count, #system, #time, #town                                  |",
+        "|                                         |   Filter: #count Gt Float64(200)                                           |",
+        "|                                         |     TableScan: restaurant projection=Some([0, 1, 2, 3])                    |",
+        "| logical_plan after projection_push_down | Projection: #count, #system, #time, #town                                  |",
+        "|                                         |   Filter: #count Gt Float64(200)                                           |",
+        "|                                         |     TableScan: restaurant projection=Some([0, 1, 2, 3])                    |",
+        "| physical_plan                           | ProjectionExec: expr=[count, system, time, town]                           |",
+        "|                                         |   FilterExec: CAST(count AS Float64) > 200                                 |",
+        "|                                         |     IOxReadFilterNode: table_name=restaurant, chunks=1 predicate=Predicate |",
+        "+-----------------------------------------+----------------------------------------------------------------------------+",
+    ];
+    run_sql_explain_test_case!(
+        TwoMeasurementsPredicatePushDown {},
+        "EXPLAIN VERBOSE SELECT * from restaurant where count > 200.0",
+        &expected
+    );
+
+    // Test 2.3: One push-down expression: system > 4.0
+    let expected  = vec![
+        "+-----------------------------------------+----------------------------------------------------------------------------+",
+        "| plan_type                               | plan                                                                       |",
+        "+-----------------------------------------+----------------------------------------------------------------------------+",
+        "| logical_plan                            | Projection: #count, #system, #time, #town                                  |",
+        "|                                         |   Filter: #system Gt Float64(4)                                            |",
+        "|                                         |     TableScan: restaurant projection=None                                  |",
+        "| logical_plan after projection_push_down | Projection: #count, #system, #time, #town                                  |",
+        "|                                         |   Filter: #system Gt Float64(4)                                            |",
+        "|                                         |     TableScan: restaurant projection=Some([0, 1, 2, 3])                    |",
+        "| logical_plan after projection_push_down | Projection: #count, #system, #time, #town                                  |",
+        "|                                         |   Filter: #system Gt Float64(4)                                            |",
+        "|                                         |     TableScan: restaurant projection=Some([0, 1, 2, 3])                    |",
+        "| physical_plan                           | ProjectionExec: expr=[count, system, time, town]                           |",
+        "|                                         |   FilterExec: system > 4                                                   |",
+        "|                                         |     IOxReadFilterNode: table_name=restaurant, chunks=1 predicate=Predicate |",
+        "+-----------------------------------------+----------------------------------------------------------------------------+",
+    ];
+    run_sql_explain_test_case!(
+        TwoMeasurementsPredicatePushDown {},
+        "EXPLAIN VERBOSE SELECT * from restaurant where system > 4.0",
+        &expected
+    );
+
+    // Test 3: Two push-down expression: count > 200 and town != 'tewsbury'
+    let expected = vec![
+        "+-----------------------------------------+-----------------------------------------------------------------------------+",
+        "| plan_type                               | plan                                                                        |",
+        "+-----------------------------------------+-----------------------------------------------------------------------------+",
+        "| logical_plan                            | Projection: #count, #system, #time, #town                                   |",
+        "|                                         |   Filter: #count Gt Int64(200) And #town NotEq Utf8(\"tewsbury\")             |",
+        "|                                         |     TableScan: restaurant projection=None                                   |",
+        "| logical_plan after projection_push_down | Projection: #count, #system, #time, #town                                   |",
+        "|                                         |   Filter: #count Gt Int64(200) And #town NotEq Utf8(\"tewsbury\")             |",
+        "|                                         |     TableScan: restaurant projection=Some([0, 1, 2, 3])                     |",
+        "| logical_plan after projection_push_down | Projection: #count, #system, #time, #town                                   |",
+        "|                                         |   Filter: #count Gt Int64(200) And #town NotEq Utf8(\"tewsbury\")             |",
+        "|                                         |     TableScan: restaurant projection=Some([0, 1, 2, 3])                     |",
+        "| physical_plan                           | ProjectionExec: expr=[count, system, time, town]                            |",
+        "|                                         |   FilterExec: CAST(count AS Int64) > 200 AND CAST(town AS Utf8) != tewsbury |",
+        "|                                         |     IOxReadFilterNode: table_name=restaurant, chunks=1 predicate=Predicate  |",
+        "+-----------------------------------------+-----------------------------------------------------------------------------+",
+    ];
+    run_sql_explain_test_case!(
+        TwoMeasurementsPredicatePushDown {},
+        "EXPLAIN VERBOSE SELECT * from restaurant where count > 200 and town != 'tewsbury'",
+        &expected
+    );
+
+    // Test 4: Still two push-down expression: count > 200 and town != 'tewsbury'
+    // even though the results are different
+    let expected = vec![
+        "+-----------------------------------------+----------------------------------------------------------------------------------------------------------------------------------------------+",
+        "| plan_type                               | plan                                                                                                                                         |",
+        "+-----------------------------------------+----------------------------------------------------------------------------------------------------------------------------------------------+",
+        "| logical_plan                            | Projection: #count, #system, #time, #town                                                                                                    |",
+        "|                                         |   Filter: #count Gt Int64(200) And #town NotEq Utf8(\"tewsbury\") And #system Eq Int64(5) Or #town Eq Utf8(\"lawrence\")                         |",
+        "|                                         |     TableScan: restaurant projection=None                                                                                                    |",
+        "| logical_plan after projection_push_down | Projection: #count, #system, #time, #town                                                                                                    |",
+        "|                                         |   Filter: #count Gt Int64(200) And #town NotEq Utf8(\"tewsbury\") And #system Eq Int64(5) Or #town Eq Utf8(\"lawrence\")                         |",
+        "|                                         |     TableScan: restaurant projection=Some([0, 1, 2, 3])                                                                                      |",
+        "| logical_plan after projection_push_down | Projection: #count, #system, #time, #town                                                                                                    |",
+        "|                                         |   Filter: #count Gt Int64(200) And #town NotEq Utf8(\"tewsbury\") And #system Eq Int64(5) Or #town Eq Utf8(\"lawrence\")                         |",
+        "|                                         |     TableScan: restaurant projection=Some([0, 1, 2, 3])                                                                                      |",
+        "| physical_plan                           | ProjectionExec: expr=[count, system, time, town]                                                                                             |",
+        "|                                         |   FilterExec: CAST(count AS Int64) > 200 AND CAST(town AS Utf8) != tewsbury AND system = CAST(5 AS Float64) OR CAST(town AS Utf8) = lawrence |",
+        "|                                         |     IOxReadFilterNode: table_name=restaurant, chunks=1 predicate=Predicate                                                                   |",
+        "+-----------------------------------------+----------------------------------------------------------------------------------------------------------------------------------------------+",
+    ];
+    run_sql_explain_test_case!(
+        TwoMeasurementsPredicatePushDown {},
+        "EXPLAIN VERBOSE SELECT * from restaurant where count > 200 and town != 'tewsbury' and (system =5 or town = 'lawrence')",
+        &expected
+    );
+
+    // Test 5: three push-down expression: count > 200 and town != 'tewsbury' and count < 40000
+    let expected = vec![
+        "+-----------------------------------------+-------------------------------------------------------------------------------------------------------------------------------------------------------------------------------+",
+        "| plan_type                               | plan                                                                                                                                                                          |",
+        "+-----------------------------------------+-------------------------------------------------------------------------------------------------------------------------------------------------------------------------------+",
+        "| logical_plan                            | Projection: #count, #system, #time, #town                                                                                                                                     |",
+        "|                                         |   Filter: #count Gt Int64(200) And #town NotEq Utf8(\"tewsbury\") And #system Eq Int64(5) Or #town Eq Utf8(\"lawrence\") And #count Lt Int64(40000)                               |",
+        "|                                         |     TableScan: restaurant projection=None                                                                                                                                     |",
+        "| logical_plan after projection_push_down | Projection: #count, #system, #time, #town                                                                                                                                     |",
+        "|                                         |   Filter: #count Gt Int64(200) And #town NotEq Utf8(\"tewsbury\") And #system Eq Int64(5) Or #town Eq Utf8(\"lawrence\") And #count Lt Int64(40000)                               |",
+        "|                                         |     TableScan: restaurant projection=Some([0, 1, 2, 3])                                                                                                                       |",
+        "| logical_plan after projection_push_down | Projection: #count, #system, #time, #town                                                                                                                                     |",
+        "|                                         |   Filter: #count Gt Int64(200) And #town NotEq Utf8(\"tewsbury\") And #system Eq Int64(5) Or #town Eq Utf8(\"lawrence\") And #count Lt Int64(40000)                               |",
+        "|                                         |     TableScan: restaurant projection=Some([0, 1, 2, 3])                                                                                                                       |",
+        "| physical_plan                           | ProjectionExec: expr=[count, system, time, town]                                                                                                                              |",
+        "|                                         |   FilterExec: CAST(count AS Int64) > 200 AND CAST(town AS Utf8) != tewsbury AND system = CAST(5 AS Float64) OR CAST(town AS Utf8) = lawrence AND CAST(count AS Int64) < 40000 |",
+        "|                                         |     IOxReadFilterNode: table_name=restaurant, chunks=1 predicate=Predicate                                                                                                    |",
+        "+-----------------------------------------+-------------------------------------------------------------------------------------------------------------------------------------------------------------------------------+",
+    ];
+    run_sql_explain_test_case!(
+        TwoMeasurementsPredicatePushDown {},
+        "EXPLAIN VERBOSE SELECT * from restaurant where count > 200 and town != 'tewsbury' and (system =5 or town = 'lawrence') and count < 40000",
+        &expected
+    );
+
+    // Test 6: two push-down expression: count > 200 and count < 40000
+    let expected = vec![
+        "+-----------------------------------------+----------------------------------------------------------------------------+",
+        "| plan_type                               | plan                                                                       |",
+        "+-----------------------------------------+----------------------------------------------------------------------------+",
+        "| logical_plan                            | Projection: #count, #system, #time, #town                                  |",
+        "|                                         |   Filter: #count Gt Int64(200) And #count Lt Int64(40000)                  |",
+        "|                                         |     TableScan: restaurant projection=None                                  |",
+        "| logical_plan after projection_push_down | Projection: #count, #system, #time, #town                                  |",
+        "|                                         |   Filter: #count Gt Int64(200) And #count Lt Int64(40000)                  |",
+        "|                                         |     TableScan: restaurant projection=Some([0, 1, 2, 3])                    |",
+        "| logical_plan after projection_push_down | Projection: #count, #system, #time, #town                                  |",
+        "|                                         |   Filter: #count Gt Int64(200) And #count Lt Int64(40000)                  |",
+        "|                                         |     TableScan: restaurant projection=Some([0, 1, 2, 3])                    |",
+        "| physical_plan                           | ProjectionExec: expr=[count, system, time, town]                           |",
+        "|                                         |   FilterExec: CAST(count AS Int64) > 200 AND CAST(count AS Int64) < 40000  |",
+        "|                                         |     IOxReadFilterNode: table_name=restaurant, chunks=1 predicate=Predicate |",
+        "+-----------------------------------------+----------------------------------------------------------------------------+",
+    ];
+    run_sql_explain_test_case!(
+        TwoMeasurementsPredicatePushDown {},
+        "EXPLAIN VERBOSE SELECT * from restaurant where count > 200  and count < 40000",
+        &expected
+    );
+
+    // Test 7: two push-down expression on float: system > 4.0 and system < 7.0
+    let expected = vec![
+        "+-----------------------------------------+----------------------------------------------------------------------------+",
+        "| plan_type                               | plan                                                                       |",
+        "+-----------------------------------------+----------------------------------------------------------------------------+",
+        "| logical_plan                            | Projection: #count, #system, #time, #town                                  |",
+        "|                                         |   Filter: #system Gt Float64(4) And #system Lt Float64(7)                  |",
+        "|                                         |     TableScan: restaurant projection=None                                  |",
+        "| logical_plan after projection_push_down | Projection: #count, #system, #time, #town                                  |",
+        "|                                         |   Filter: #system Gt Float64(4) And #system Lt Float64(7)                  |",
+        "|                                         |     TableScan: restaurant projection=Some([0, 1, 2, 3])                    |",
+        "| logical_plan after projection_push_down | Projection: #count, #system, #time, #town                                  |",
+        "|                                         |   Filter: #system Gt Float64(4) And #system Lt Float64(7)                  |",
+        "|                                         |     TableScan: restaurant projection=Some([0, 1, 2, 3])                    |",
+        "| physical_plan                           | ProjectionExec: expr=[count, system, time, town]                           |",
+        "|                                         |   FilterExec: system > 4 AND system < 7                                    |",
+        "|                                         |     IOxReadFilterNode: table_name=restaurant, chunks=1 predicate=Predicate |",
+        "+-----------------------------------------+----------------------------------------------------------------------------+",
+    ];
+    run_sql_explain_test_case!(
+        TwoMeasurementsPredicatePushDown {},
+        "EXPLAIN VERBOSE SELECT * from restaurant where system > 4.0 and system < 7.0",
+        &expected
+    );
+
+    // Test 8: two push-down expression on float: system > 5.0 and system < 7.0
+    let expected = vec![
+        "+-----------------------------------------+----------------------------------------------------------------------------+",
+        "| plan_type                               | plan                                                                       |",
+        "+-----------------------------------------+----------------------------------------------------------------------------+",
+        "| logical_plan                            | Projection: #count, #system, #time, #town                                  |",
+        "|                                         |   Filter: #system Gt Float64(5) And #system Lt Float64(7)                  |",
+        "|                                         |     TableScan: restaurant projection=None                                  |",
+        "| logical_plan after projection_push_down | Projection: #count, #system, #time, #town                                  |",
+        "|                                         |   Filter: #system Gt Float64(5) And #system Lt Float64(7)                  |",
+        "|                                         |     TableScan: restaurant projection=Some([0, 1, 2, 3])                    |",
+        "| logical_plan after projection_push_down | Projection: #count, #system, #time, #town                                  |",
+        "|                                         |   Filter: #system Gt Float64(5) And #system Lt Float64(7)                  |",
+        "|                                         |     TableScan: restaurant projection=Some([0, 1, 2, 3])                    |",
+        "| physical_plan                           | ProjectionExec: expr=[count, system, time, town]                           |",
+        "|                                         |   FilterExec: system > 5 AND system < 7                                    |",
+        "|                                         |     IOxReadFilterNode: table_name=restaurant, chunks=1 predicate=Predicate |",
+        "+-----------------------------------------+----------------------------------------------------------------------------+",
+    ];
+    run_sql_explain_test_case!(
+        TwoMeasurementsPredicatePushDown {},
+        "EXPLAIN VERBOSE SELECT * from restaurant where system > 5.0 and system < 7.0",
+        &expected
+    );
+
+    // Test 9: three push-down expression: system > 5.0 and town != 'tewsbury' and system < 7.0
+    let expected = vec![
+        "+-----------------------------------------+--------------------------------------------------------------------------------------------+",
+        "| plan_type                               | plan                                                                                       |",
+        "+-----------------------------------------+--------------------------------------------------------------------------------------------+",
+        "| logical_plan                            | Projection: #count, #system, #time, #town                                                  |",
+        "|                                         |   Filter: #system Gt Float64(5) And #town NotEq Utf8(\"tewsbury\") And Float64(7) Gt #system |",
+        "|                                         |     TableScan: restaurant projection=None                                                  |",
+        "| logical_plan after projection_push_down | Projection: #count, #system, #time, #town                                                  |",
+        "|                                         |   Filter: #system Gt Float64(5) And #town NotEq Utf8(\"tewsbury\") And Float64(7) Gt #system |",
+        "|                                         |     TableScan: restaurant projection=Some([0, 1, 2, 3])                                    |",
+        "| logical_plan after projection_push_down | Projection: #count, #system, #time, #town                                                  |",
+        "|                                         |   Filter: #system Gt Float64(5) And #town NotEq Utf8(\"tewsbury\") And Float64(7) Gt #system |",
+        "|                                         |     TableScan: restaurant projection=Some([0, 1, 2, 3])                                    |",
+        "| physical_plan                           | ProjectionExec: expr=[count, system, time, town]                                           |",
+        "|                                         |   FilterExec: system > 5 AND CAST(town AS Utf8) != tewsbury AND 7 > system                 |",
+        "|                                         |     IOxReadFilterNode: table_name=restaurant, chunks=1 predicate=Predicate                 |",
+        "+-----------------------------------------+--------------------------------------------------------------------------------------------+",
+    ];
+    run_sql_explain_test_case!(
+        TwoMeasurementsPredicatePushDown {},
+        "EXPLAIN VERBOSE SELECT * from restaurant where system > 5.0 and town != 'tewsbury' and 7.0 > system",
+        &expected
+    );
+
+    // Test 10: three push-down expression: system > 5.0 and town != 'tewsbury' and system < 7.0
+    // even though there are more expressions,(count = 632 or town = 'reading'), in the filter
+    let expected = vec![
+        "+-----------------------------------------+-------------------------------------------------------------------------------------------------------------------------------------------------+",
+        "| plan_type                               | plan                                                                                                                                            |",
+        "+-----------------------------------------+-------------------------------------------------------------------------------------------------------------------------------------------------+",
+        "| logical_plan                            | Projection: #count, #system, #time, #town                                                                                                       |",
+        "|                                         |   Filter: #system Gt Float64(5) And Utf8(\"tewsbury\") NotEq #town And #system Lt Float64(7) And #count Eq Int64(632) Or #town Eq Utf8(\"reading\") |",
+        "|                                         |     TableScan: restaurant projection=None                                                                                                       |",
+        "| logical_plan after projection_push_down | Projection: #count, #system, #time, #town                                                                                                       |",
+        "|                                         |   Filter: #system Gt Float64(5) And Utf8(\"tewsbury\") NotEq #town And #system Lt Float64(7) And #count Eq Int64(632) Or #town Eq Utf8(\"reading\") |",
+        "|                                         |     TableScan: restaurant projection=Some([0, 1, 2, 3])                                                                                         |",
+        "| logical_plan after projection_push_down | Projection: #count, #system, #time, #town                                                                                                       |",
+        "|                                         |   Filter: #system Gt Float64(5) And Utf8(\"tewsbury\") NotEq #town And #system Lt Float64(7) And #count Eq Int64(632) Or #town Eq Utf8(\"reading\") |",
+        "|                                         |     TableScan: restaurant projection=Some([0, 1, 2, 3])                                                                                         |",
+        "| physical_plan                           | ProjectionExec: expr=[count, system, time, town]                                                                                                |",
+        "|                                         |   FilterExec: system > 5 AND tewsbury != CAST(town AS Utf8) AND system < 7 AND CAST(count AS Int64) = 632 OR CAST(town AS Utf8) = reading       |",
+        "|                                         |     IOxReadFilterNode: table_name=restaurant, chunks=1 predicate=Predicate                                                                      |",
+        "+-----------------------------------------+-------------------------------------------------------------------------------------------------------------------------------------------------+",
+    ];
+    run_sql_explain_test_case!(
+        TwoMeasurementsPredicatePushDown {},
+        "EXPLAIN VERBOSE SELECT * from restaurant where system > 5.0 and 'tewsbury' != town and system < 7.0 and (count = 632 or town = 'reading')",
+        &expected
+    );
+
+    // Test 11: four push-down expression: system > 5.0 and town != 'tewsbury' and system < 7.0 and
+    // time > to_timestamp('1970-01-01T00:00:00.000000120+00:00') rewritten to time GT INT(130)
+    let expected = vec![
+        "+-----------------------------------------+-----------------------------------------------------------------------------------------------------------------------------------------------------------------------------------------------------------------------+",
+        "| plan_type                               | plan                                                                                                                                                                                                                  |",
+        "+-----------------------------------------+-----------------------------------------------------------------------------------------------------------------------------------------------------------------------------------------------------------------------+",
+        "| logical_plan                            | Projection: #count, #system, #time, #town                                                                                                                                                                             |",
+        "|                                         |   Filter: Float64(5) Lt #system And #town NotEq Utf8(\"tewsbury\") And #system Lt Float64(7) And #count Eq Int64(632) Or #town Eq Utf8(\"reading\") And #time Gt totimestamp(Utf8(\"1970-01-01T00:00:00.000000130+00:00\")) |",
+        "|                                         |     TableScan: restaurant projection=None                                                                                                                                                                             |",
+        "| logical_plan after projection_push_down | Projection: #count, #system, #time, #town                                                                                                                                                                             |",
+        "|                                         |   Filter: Float64(5) Lt #system And #town NotEq Utf8(\"tewsbury\") And #system Lt Float64(7) And #count Eq Int64(632) Or #town Eq Utf8(\"reading\") And #time Gt totimestamp(Utf8(\"1970-01-01T00:00:00.000000130+00:00\")) |",
+        "|                                         |     TableScan: restaurant projection=Some([0, 1, 2, 3])                                                                                                                                                               |",
+        "| logical_plan after projection_push_down | Projection: #count, #system, #time, #town                                                                                                                                                                             |",
+        "|                                         |   Filter: Float64(5) Lt #system And #town NotEq Utf8(\"tewsbury\") And #system Lt Float64(7) And #count Eq Int64(632) Or #town Eq Utf8(\"reading\") And #time Gt totimestamp(Utf8(\"1970-01-01T00:00:00.000000130+00:00\")) |",
+        "|                                         |     TableScan: restaurant projection=Some([0, 1, 2, 3])                                                                                                                                                               |",
+        "| physical_plan                           | ProjectionExec: expr=[count, system, time, town]                                                                                                                                                                      |",
+        "|                                         |   FilterExec: 5 < system AND CAST(town AS Utf8) != tewsbury AND system < 7 AND CAST(count AS Int64) = 632 OR CAST(town AS Utf8) = reading AND time > totimestamp(1970-01-01T00:00:00.000000130+00:00)                 |",
+        "|                                         |     IOxReadFilterNode: table_name=restaurant, chunks=1 predicate=Predicate                                                                                                                                            |",
+        "+-----------------------------------------+-----------------------------------------------------------------------------------------------------------------------------------------------------------------------------------------------------------------------+",
+    ];
+    run_sql_explain_test_case!(
+        TwoMeasurementsPredicatePushDown {},
+        "EXPLAIN VERBOSE SELECT * from restaurant where 5.0 < system and town != 'tewsbury' and system < 7.0 and (count = 632 or town = 'reading') and time > to_timestamp('1970-01-01T00:00:00.000000130+00:00')",
+        &expected
+    );
+}
 
 #[tokio::test]
 async fn sql_deduplicate() {
-
-    // This current expected is wring because deduplicate is not available yet
+    // This current expected is wrong because deduplicate is not available yet
+    let sql =
+        "select time, state, city, min_temp, max_temp, area from h2o order by time, state, city";
     let expected = vec![
         "+-------------------------------+-------+---------+----------+----------+------+",
         "| time                          | state | city    | min_temp | max_temp | area |",
@@ -697,320 +1017,76 @@
         "| 1970-01-01 00:00:00.000000700 | CA    | SJ      | 75.5     | 84.08    |      |",
         "+-------------------------------+-------+---------+----------+----------+------+",
     ];
-    run_sql_test_case!(
-        OneMeasurementThreeChunksWithDuplicates {},
-        "select time, state, city, min_temp, max_temp, area from h2o order by time, state, city",
-        &expected
-    );
-
-    // Use new macro to see the plan of union
-    run_sql_test_case!(
-        TwoMeasurementsManyFields {},
-        "EXPLAIN VERBOSE select state as name from h2o UNION ALL select city as name from h2o",
-        &expected
-    );
-
-=======
-#[tokio::test]
-async fn sql_predicate_pushdown_explain() {
-    // Test 1: Select everything
-    let expected = vec![
-        "+-----------------------------------------+--------------------------------------------------------------------------+",
-        "| plan_type                               | plan                                                                     |",
-        "+-----------------------------------------+--------------------------------------------------------------------------+",
-        "| logical_plan                            | Projection: #count, #system, #time, #town                                |",
-        "|                                         |   TableScan: restaurant projection=None                                  |",
-        "| logical_plan after projection_push_down | Projection: #count, #system, #time, #town                                |",
-        "|                                         |   TableScan: restaurant projection=Some([0, 1, 2, 3])                    |",
-        "| logical_plan after projection_push_down | Projection: #count, #system, #time, #town                                |",
-        "|                                         |   TableScan: restaurant projection=Some([0, 1, 2, 3])                    |",
-        "| physical_plan                           | ProjectionExec: expr=[count, system, time, town]                         |",
-        "|                                         |   IOxReadFilterNode: table_name=restaurant, chunks=1 predicate=Predicate |",
-        "+-----------------------------------------+--------------------------------------------------------------------------+",
-    ];
-    run_sql_explain_test_case!(
-        TwoMeasurementsPredicatePushDown {},
-        "EXPLAIN VERBOSE SELECT * from restaurant",
-        &expected
-    );
-
-    // Test 2: One push-down expression: count > 200
-    // TODO: Make push-down predicates shown in explain verbose. Ticket #1538
+    run_sql_test_case!(OneMeasurementThreeChunksWithDuplicates {}, sql, &expected);
+
+    // Plan with order by
     let expected = vec![
         "+-----------------------------------------+----------------------------------------------------------------------------+",
         "| plan_type                               | plan                                                                       |",
         "+-----------------------------------------+----------------------------------------------------------------------------+",
-        "| logical_plan                            | Projection: #count, #system, #time, #town                                  |",
-        "|                                         |   Filter: #count Gt Int64(200)                                             |",
-        "|                                         |     TableScan: restaurant projection=None                                  |",
-        "| logical_plan after projection_push_down | Projection: #count, #system, #time, #town                                  |",
-        "|                                         |   Filter: #count Gt Int64(200)                                             |",
-        "|                                         |     TableScan: restaurant projection=Some([0, 1, 2, 3])                    |",
-        "| logical_plan after projection_push_down | Projection: #count, #system, #time, #town                                  |",
-        "|                                         |   Filter: #count Gt Int64(200)                                             |",
-        "|                                         |     TableScan: restaurant projection=Some([0, 1, 2, 3])                    |",
-        "| physical_plan                           | ProjectionExec: expr=[count, system, time, town]                           |",
-        "|                                         |   FilterExec: CAST(count AS Int64) > 200                                   |",
-        "|                                         |     IOxReadFilterNode: table_name=restaurant, chunks=1 predicate=Predicate |",
-        "+-----------------------------------------+----------------------------------------------------------------------------+",
-    ];
-    run_sql_explain_test_case!(
-        TwoMeasurementsPredicatePushDown {},
-        "EXPLAIN VERBOSE SELECT * from restaurant where count > 200",
-        &expected
-    );
-
-    // Check the plan
-    let expected  = vec![
-        "+-----------------------------------------+----------------------------------------------------------------------------+",
-        "| plan_type                               | plan                                                                       |",
-        "+-----------------------------------------+----------------------------------------------------------------------------+",
-        "| logical_plan                            | Projection: #count, #system, #time, #town                                  |",
-        "|                                         |   Filter: #count Gt Int64(200)                                             |",
-        "|                                         |     TableScan: restaurant projection=None                                  |",
-        "| logical_plan after projection_push_down | Projection: #count, #system, #time, #town                                  |",
-        "|                                         |   Filter: #count Gt Int64(200)                                             |",
-        "|                                         |     TableScan: restaurant projection=Some([0, 1, 2, 3])                    |",
-        "| logical_plan after projection_push_down | Projection: #count, #system, #time, #town                                  |",
-        "|                                         |   Filter: #count Gt Int64(200)                                             |",
-        "|                                         |     TableScan: restaurant projection=Some([0, 1, 2, 3])                    |",
-        "| physical_plan                           | ProjectionExec: expr=[count, system, time, town]                           |",
-        "|                                         |   FilterExec: CAST(count AS Int64) > 200                                   |",
-        "|                                         |     IOxReadFilterNode: table_name=restaurant, chunks=1 predicate=Predicate |",
-        "+-----------------------------------------+----------------------------------------------------------------------------+",
-    ];
-    run_sql_explain_test_case!(
-        TwoMeasurementsPredicatePushDown {},
-        "EXPLAIN VERBOSE SELECT * from restaurant where count > 200",
-        &expected
-    );
-
-    // Test 3: Two push-down expression: count > 200 and town != 'tewsbury'
-    let expected = vec![
-        "+-----------------------------------------+-----------------------------------------------------------------------------+",
-        "| plan_type                               | plan                                                                        |",
-        "+-----------------------------------------+-----------------------------------------------------------------------------+",
-        "| logical_plan                            | Projection: #count, #system, #time, #town                                   |",
-        "|                                         |   Filter: #count Gt Int64(200) And #town NotEq Utf8(\"tewsbury\")             |",
-        "|                                         |     TableScan: restaurant projection=None                                   |",
-        "| logical_plan after projection_push_down | Projection: #count, #system, #time, #town                                   |",
-        "|                                         |   Filter: #count Gt Int64(200) And #town NotEq Utf8(\"tewsbury\")             |",
-        "|                                         |     TableScan: restaurant projection=Some([0, 1, 2, 3])                     |",
-        "| logical_plan after projection_push_down | Projection: #count, #system, #time, #town                                   |",
-        "|                                         |   Filter: #count Gt Int64(200) And #town NotEq Utf8(\"tewsbury\")             |",
-        "|                                         |     TableScan: restaurant projection=Some([0, 1, 2, 3])                     |",
-        "| physical_plan                           | ProjectionExec: expr=[count, system, time, town]                            |",
-        "|                                         |   FilterExec: CAST(count AS Int64) > 200 AND CAST(town AS Utf8) != tewsbury |",
-        "|                                         |     IOxReadFilterNode: table_name=restaurant, chunks=1 predicate=Predicate  |",
-        "+-----------------------------------------+-----------------------------------------------------------------------------+",
-    ];
-    run_sql_explain_test_case!(
-        TwoMeasurementsPredicatePushDown {},
-        "EXPLAIN VERBOSE SELECT * from restaurant where count > 200 and town != 'tewsbury'",
-        &expected
-    );
-
-    // Test 4: Still two push-down expression: count > 200 and town != 'tewsbury'
-    // even though the results are different
-    let expected = vec![
-        "+-----------------------------------------+----------------------------------------------------------------------------------------------------------------------------------------------+",
-        "| plan_type                               | plan                                                                                                                                         |",
-        "+-----------------------------------------+----------------------------------------------------------------------------------------------------------------------------------------------+",
-        "| logical_plan                            | Projection: #count, #system, #time, #town                                                                                                    |",
-        "|                                         |   Filter: #count Gt Int64(200) And #town NotEq Utf8(\"tewsbury\") And #system Eq Int64(5) Or #town Eq Utf8(\"lawrence\")                         |",
-        "|                                         |     TableScan: restaurant projection=None                                                                                                    |",
-        "| logical_plan after projection_push_down | Projection: #count, #system, #time, #town                                                                                                    |",
-        "|                                         |   Filter: #count Gt Int64(200) And #town NotEq Utf8(\"tewsbury\") And #system Eq Int64(5) Or #town Eq Utf8(\"lawrence\")                         |",
-        "|                                         |     TableScan: restaurant projection=Some([0, 1, 2, 3])                                                                                      |",
-        "| logical_plan after projection_push_down | Projection: #count, #system, #time, #town                                                                                                    |",
-        "|                                         |   Filter: #count Gt Int64(200) And #town NotEq Utf8(\"tewsbury\") And #system Eq Int64(5) Or #town Eq Utf8(\"lawrence\")                         |",
-        "|                                         |     TableScan: restaurant projection=Some([0, 1, 2, 3])                                                                                      |",
-        "| physical_plan                           | ProjectionExec: expr=[count, system, time, town]                                                                                             |",
-        "|                                         |   FilterExec: CAST(count AS Int64) > 200 AND CAST(town AS Utf8) != tewsbury AND system = CAST(5 AS Float64) OR CAST(town AS Utf8) = lawrence |",
-        "|                                         |     IOxReadFilterNode: table_name=restaurant, chunks=1 predicate=Predicate                                                                   |",
-        "+-----------------------------------------+----------------------------------------------------------------------------------------------------------------------------------------------+",
-    ];
-    run_sql_explain_test_case!(
-        TwoMeasurementsPredicatePushDown {},
-        "EXPLAIN VERBOSE SELECT * from restaurant where count > 200 and town != 'tewsbury' and (system =5 or town = 'lawrence')",
-        &expected
-    );
-
-    // Test 5: three push-down expression: count > 200 and town != 'tewsbury' and count < 40000
-    let expected = vec![
-        "+-----------------------------------------+-------------------------------------------------------------------------------------------------------------------------------------------------------------------------------+",
-        "| plan_type                               | plan                                                                                                                                                                          |",
-        "+-----------------------------------------+-------------------------------------------------------------------------------------------------------------------------------------------------------------------------------+",
-        "| logical_plan                            | Projection: #count, #system, #time, #town                                                                                                                                     |",
-        "|                                         |   Filter: #count Gt Int64(200) And #town NotEq Utf8(\"tewsbury\") And #system Eq Int64(5) Or #town Eq Utf8(\"lawrence\") And #count Lt Int64(40000)                               |",
-        "|                                         |     TableScan: restaurant projection=None                                                                                                                                     |",
-        "| logical_plan after projection_push_down | Projection: #count, #system, #time, #town                                                                                                                                     |",
-        "|                                         |   Filter: #count Gt Int64(200) And #town NotEq Utf8(\"tewsbury\") And #system Eq Int64(5) Or #town Eq Utf8(\"lawrence\") And #count Lt Int64(40000)                               |",
-        "|                                         |     TableScan: restaurant projection=Some([0, 1, 2, 3])                                                                                                                       |",
-        "| logical_plan after projection_push_down | Projection: #count, #system, #time, #town                                                                                                                                     |",
-        "|                                         |   Filter: #count Gt Int64(200) And #town NotEq Utf8(\"tewsbury\") And #system Eq Int64(5) Or #town Eq Utf8(\"lawrence\") And #count Lt Int64(40000)                               |",
-        "|                                         |     TableScan: restaurant projection=Some([0, 1, 2, 3])                                                                                                                       |",
-        "| physical_plan                           | ProjectionExec: expr=[count, system, time, town]                                                                                                                              |",
-        "|                                         |   FilterExec: CAST(count AS Int64) > 200 AND CAST(town AS Utf8) != tewsbury AND system = CAST(5 AS Float64) OR CAST(town AS Utf8) = lawrence AND CAST(count AS Int64) < 40000 |",
-        "|                                         |     IOxReadFilterNode: table_name=restaurant, chunks=1 predicate=Predicate                                                                                                    |",
-        "+-----------------------------------------+-------------------------------------------------------------------------------------------------------------------------------------------------------------------------------+",
-    ];
-    run_sql_explain_test_case!(
-        TwoMeasurementsPredicatePushDown {},
-        "EXPLAIN VERBOSE SELECT * from restaurant where count > 200 and town != 'tewsbury' and (system =5 or town = 'lawrence') and count < 40000",
-        &expected
-    );
-
-    // Test 6: two push-down expression: count > 200 and count < 40000
-    let expected = vec![
-        "+-----------------------------------------+----------------------------------------------------------------------------+",
-        "| plan_type                               | plan                                                                       |",
-        "+-----------------------------------------+----------------------------------------------------------------------------+",
-        "| logical_plan                            | Projection: #count, #system, #time, #town                                  |",
-        "|                                         |   Filter: #count Gt Int64(200) And #count Lt Int64(40000)                  |",
-        "|                                         |     TableScan: restaurant projection=None                                  |",
-        "| logical_plan after projection_push_down | Projection: #count, #system, #time, #town                                  |",
-        "|                                         |   Filter: #count Gt Int64(200) And #count Lt Int64(40000)                  |",
-        "|                                         |     TableScan: restaurant projection=Some([0, 1, 2, 3])                    |",
-        "| logical_plan after projection_push_down | Projection: #count, #system, #time, #town                                  |",
-        "|                                         |   Filter: #count Gt Int64(200) And #count Lt Int64(40000)                  |",
-        "|                                         |     TableScan: restaurant projection=Some([0, 1, 2, 3])                    |",
-        "| physical_plan                           | ProjectionExec: expr=[count, system, time, town]                           |",
-        "|                                         |   FilterExec: CAST(count AS Int64) > 200 AND CAST(count AS Int64) < 40000  |",
-        "|                                         |     IOxReadFilterNode: table_name=restaurant, chunks=1 predicate=Predicate |",
-        "+-----------------------------------------+----------------------------------------------------------------------------+",
-    ];
-    run_sql_explain_test_case!(
-        TwoMeasurementsPredicatePushDown {},
-        "EXPLAIN VERBOSE SELECT * from restaurant where count > 200  and count < 40000",
-        &expected
-    );
-
-    // Test 7: two push-down expression on float: system > 4.0 and system < 7.0
-    let expected = vec![
-        "+-----------------------------------------+----------------------------------------------------------------------------+",
-        "| plan_type                               | plan                                                                       |",
-        "+-----------------------------------------+----------------------------------------------------------------------------+",
-        "| logical_plan                            | Projection: #count, #system, #time, #town                                  |",
-        "|                                         |   Filter: #system Gt Float64(4) And #system Lt Float64(7)                  |",
-        "|                                         |     TableScan: restaurant projection=None                                  |",
-        "| logical_plan after projection_push_down | Projection: #count, #system, #time, #town                                  |",
-        "|                                         |   Filter: #system Gt Float64(4) And #system Lt Float64(7)                  |",
-        "|                                         |     TableScan: restaurant projection=Some([0, 1, 2, 3])                    |",
-        "| logical_plan after projection_push_down | Projection: #count, #system, #time, #town                                  |",
-        "|                                         |   Filter: #system Gt Float64(4) And #system Lt Float64(7)                  |",
-        "|                                         |     TableScan: restaurant projection=Some([0, 1, 2, 3])                    |",
-        "| physical_plan                           | ProjectionExec: expr=[count, system, time, town]                           |",
-        "|                                         |   FilterExec: system > 4 AND system < 7                                    |",
-        "|                                         |     IOxReadFilterNode: table_name=restaurant, chunks=1 predicate=Predicate |",
-        "+-----------------------------------------+----------------------------------------------------------------------------+",
-    ];
-    run_sql_explain_test_case!(
-        TwoMeasurementsPredicatePushDown {},
-        "EXPLAIN VERBOSE SELECT * from restaurant where system > 4.0 and system < 7.0",
-        &expected
-    );
-
-    // Test 8: two push-down expression on float: system > 5.0 and system < 7.0
-    let expected = vec![
-        "+-----------------------------------------+----------------------------------------------------------------------------+",
-        "| plan_type                               | plan                                                                       |",
-        "+-----------------------------------------+----------------------------------------------------------------------------+",
-        "| logical_plan                            | Projection: #count, #system, #time, #town                                  |",
-        "|                                         |   Filter: #system Gt Float64(5) And #system Lt Float64(7)                  |",
-        "|                                         |     TableScan: restaurant projection=None                                  |",
-        "| logical_plan after projection_push_down | Projection: #count, #system, #time, #town                                  |",
-        "|                                         |   Filter: #system Gt Float64(5) And #system Lt Float64(7)                  |",
-        "|                                         |     TableScan: restaurant projection=Some([0, 1, 2, 3])                    |",
-        "| logical_plan after projection_push_down | Projection: #count, #system, #time, #town                                  |",
-        "|                                         |   Filter: #system Gt Float64(5) And #system Lt Float64(7)                  |",
-        "|                                         |     TableScan: restaurant projection=Some([0, 1, 2, 3])                    |",
-        "| physical_plan                           | ProjectionExec: expr=[count, system, time, town]                           |",
-        "|                                         |   FilterExec: system > 5 AND system < 7                                    |",
-        "|                                         |     IOxReadFilterNode: table_name=restaurant, chunks=1 predicate=Predicate |",
-        "+-----------------------------------------+----------------------------------------------------------------------------+",
-    ];
-    run_sql_explain_test_case!(
-        TwoMeasurementsPredicatePushDown {},
-        "EXPLAIN VERBOSE SELECT * from restaurant where system > 5.0 and system < 7.0",
-        &expected
-    );
-
-    // Test 9: three push-down expression: system > 5.0 and town != 'tewsbury' and system < 7.0
-    let expected = vec![
-        "+-----------------------------------------+--------------------------------------------------------------------------------------------+",
-        "| plan_type                               | plan                                                                                       |",
-        "+-----------------------------------------+--------------------------------------------------------------------------------------------+",
-        "| logical_plan                            | Projection: #count, #system, #time, #town                                                  |",
-        "|                                         |   Filter: #system Gt Float64(5) And #town NotEq Utf8(\"tewsbury\") And Float64(7) Gt #system |",
-        "|                                         |     TableScan: restaurant projection=None                                                  |",
-        "| logical_plan after projection_push_down | Projection: #count, #system, #time, #town                                                  |",
-        "|                                         |   Filter: #system Gt Float64(5) And #town NotEq Utf8(\"tewsbury\") And Float64(7) Gt #system |",
-        "|                                         |     TableScan: restaurant projection=Some([0, 1, 2, 3])                                    |",
-        "| logical_plan after projection_push_down | Projection: #count, #system, #time, #town                                                  |",
-        "|                                         |   Filter: #system Gt Float64(5) And #town NotEq Utf8(\"tewsbury\") And Float64(7) Gt #system |",
-        "|                                         |     TableScan: restaurant projection=Some([0, 1, 2, 3])                                    |",
-        "| physical_plan                           | ProjectionExec: expr=[count, system, time, town]                                           |",
-        "|                                         |   FilterExec: system > 5 AND CAST(town AS Utf8) != tewsbury AND 7 > system                 |",
-        "|                                         |     IOxReadFilterNode: table_name=restaurant, chunks=1 predicate=Predicate                 |",
-        "+-----------------------------------------+--------------------------------------------------------------------------------------------+",
-    ];
-    run_sql_explain_test_case!(
-        TwoMeasurementsPredicatePushDown {},
-        "EXPLAIN VERBOSE SELECT * from restaurant where system > 5.0 and town != 'tewsbury' and 7.0 > system",
-        &expected
-    );
-
-    // Test 10: three push-down expression: system > 5.0 and town != 'tewsbury' and system < 7.0
-    // even though there are more expressions,(count = 632 or town = 'reading'), in the filter
-    let expected = vec![
-        "+-----------------------------------------+-------------------------------------------------------------------------------------------------------------------------------------------------+",
-        "| plan_type                               | plan                                                                                                                                            |",
-        "+-----------------------------------------+-------------------------------------------------------------------------------------------------------------------------------------------------+",
-        "| logical_plan                            | Projection: #count, #system, #time, #town                                                                                                       |",
-        "|                                         |   Filter: #system Gt Float64(5) And Utf8(\"tewsbury\") NotEq #town And #system Lt Float64(7) And #count Eq Int64(632) Or #town Eq Utf8(\"reading\") |",
-        "|                                         |     TableScan: restaurant projection=None                                                                                                       |",
-        "| logical_plan after projection_push_down | Projection: #count, #system, #time, #town                                                                                                       |",
-        "|                                         |   Filter: #system Gt Float64(5) And Utf8(\"tewsbury\") NotEq #town And #system Lt Float64(7) And #count Eq Int64(632) Or #town Eq Utf8(\"reading\") |",
-        "|                                         |     TableScan: restaurant projection=Some([0, 1, 2, 3])                                                                                         |",
-        "| logical_plan after projection_push_down | Projection: #count, #system, #time, #town                                                                                                       |",
-        "|                                         |   Filter: #system Gt Float64(5) And Utf8(\"tewsbury\") NotEq #town And #system Lt Float64(7) And #count Eq Int64(632) Or #town Eq Utf8(\"reading\") |",
-        "|                                         |     TableScan: restaurant projection=Some([0, 1, 2, 3])                                                                                         |",
-        "| physical_plan                           | ProjectionExec: expr=[count, system, time, town]                                                                                                |",
-        "|                                         |   FilterExec: system > 5 AND tewsbury != CAST(town AS Utf8) AND system < 7 AND CAST(count AS Int64) = 632 OR CAST(town AS Utf8) = reading       |",
-        "|                                         |     IOxReadFilterNode: table_name=restaurant, chunks=1 predicate=Predicate                                                                      |",
-        "+-----------------------------------------+-------------------------------------------------------------------------------------------------------------------------------------------------+",
-    ];
-    run_sql_explain_test_case!(
-        TwoMeasurementsPredicatePushDown {},
-        "EXPLAIN VERBOSE SELECT * from restaurant where system > 5.0 and 'tewsbury' != town and system < 7.0 and (count = 632 or town = 'reading')",
-        &expected
-    );
-
-    // Test 11: four push-down expression: system > 5.0 and town != 'tewsbury' and system < 7.0 and
-    // time > to_timestamp('1970-01-01T00:00:00.000000120+00:00') rewritten to time GT INT(130)
-    let expected = vec![
-        "+-----------------------------------------+-----------------------------------------------------------------------------------------------------------------------------------------------------------------------------------------------------------------------+",
-        "| plan_type                               | plan                                                                                                                                                                                                                  |",
-        "+-----------------------------------------+-----------------------------------------------------------------------------------------------------------------------------------------------------------------------------------------------------------------------+",
-        "| logical_plan                            | Projection: #count, #system, #time, #town                                                                                                                                                                             |",
-        "|                                         |   Filter: Float64(5) Lt #system And #town NotEq Utf8(\"tewsbury\") And #system Lt Float64(7) And #count Eq Int64(632) Or #town Eq Utf8(\"reading\") And #time Gt totimestamp(Utf8(\"1970-01-01T00:00:00.000000130+00:00\")) |",
-        "|                                         |     TableScan: restaurant projection=None                                                                                                                                                                             |",
-        "| logical_plan after projection_push_down | Projection: #count, #system, #time, #town                                                                                                                                                                             |",
-        "|                                         |   Filter: Float64(5) Lt #system And #town NotEq Utf8(\"tewsbury\") And #system Lt Float64(7) And #count Eq Int64(632) Or #town Eq Utf8(\"reading\") And #time Gt totimestamp(Utf8(\"1970-01-01T00:00:00.000000130+00:00\")) |",
-        "|                                         |     TableScan: restaurant projection=Some([0, 1, 2, 3])                                                                                                                                                               |",
-        "| logical_plan after projection_push_down | Projection: #count, #system, #time, #town                                                                                                                                                                             |",
-        "|                                         |   Filter: Float64(5) Lt #system And #town NotEq Utf8(\"tewsbury\") And #system Lt Float64(7) And #count Eq Int64(632) Or #town Eq Utf8(\"reading\") And #time Gt totimestamp(Utf8(\"1970-01-01T00:00:00.000000130+00:00\")) |",
-        "|                                         |     TableScan: restaurant projection=Some([0, 1, 2, 3])                                                                                                                                                               |",
-        "| physical_plan                           | ProjectionExec: expr=[count, system, time, town]                                                                                                                                                                      |",
-        "|                                         |   FilterExec: 5 < system AND CAST(town AS Utf8) != tewsbury AND system < 7 AND CAST(count AS Int64) = 632 OR CAST(town AS Utf8) = reading AND time > totimestamp(1970-01-01T00:00:00.000000130+00:00)                 |",
-        "|                                         |     IOxReadFilterNode: table_name=restaurant, chunks=1 predicate=Predicate                                                                                                                                            |",
-        "+-----------------------------------------+-----------------------------------------------------------------------------------------------------------------------------------------------------------------------------------------------------------------------+",
-    ];
-    run_sql_explain_test_case!(
-        TwoMeasurementsPredicatePushDown {},
-        "EXPLAIN VERBOSE SELECT * from restaurant where 5.0 < system and town != 'tewsbury' and system < 7.0 and (count = 632 or town = 'reading') and time > to_timestamp('1970-01-01T00:00:00.000000130+00:00')",
-        &expected
-    );
->>>>>>> 69509f3b
+        "| logical_plan                            | Sort: #time ASC NULLS FIRST, #state ASC NULLS FIRST, #city ASC NULLS FIRST |",
+        "|                                         |   Projection: #time, #state, #city, #min_temp, #max_temp, #area            |",
+        "|                                         |     TableScan: h2o projection=None                                         |",
+        "| logical_plan after projection_push_down | Sort: #time ASC NULLS FIRST, #state ASC NULLS FIRST, #city ASC NULLS FIRST |",
+        "|                                         |   Projection: #time, #state, #city, #min_temp, #max_temp, #area            |",
+        "|                                         |     TableScan: h2o projection=Some([0, 1, 2, 3, 4, 5])                     |",
+        "| logical_plan after projection_push_down | Sort: #time ASC NULLS FIRST, #state ASC NULLS FIRST, #city ASC NULLS FIRST |",
+        "|                                         |   Projection: #time, #state, #city, #min_temp, #max_temp, #area            |",
+        "|                                         |     TableScan: h2o projection=Some([0, 1, 2, 3, 4, 5])                     |",
+        "| physical_plan                           | SortExec: [time ASC,state ASC,city ASC]                                    |",
+        "|                                         |   ProjectionExec: expr=[time, state, city, min_temp, max_temp, area]       |",
+        "|                                         |     IOxReadFilterNode: table_name=h2o, chunks=4 predicate=Predicate        |",
+        "+-----------------------------------------+----------------------------------------------------------------------------+",
+    ];
+    let sql = "explain verbose select time, state, city, min_temp, max_temp, area from h2o order by time, state, city";
+    run_sql_explain_test_case!(OneMeasurementThreeChunksWithDuplicates {}, sql, &expected);
+
+    // plan without order by
+    let expected = vec![
+        "+-----------------------------------------+--------------------------------------------------------------------+",
+        "| plan_type                               | plan                                                               |",
+        "+-----------------------------------------+--------------------------------------------------------------------+",
+        "| logical_plan                            | Projection: #time, #state, #city, #min_temp, #max_temp, #area      |",
+        "|                                         |   TableScan: h2o projection=None                                   |",
+        "| logical_plan after projection_push_down | Projection: #time, #state, #city, #min_temp, #max_temp, #area      |",
+        "|                                         |   TableScan: h2o projection=Some([0, 1, 2, 3, 4, 5])               |",
+        "| logical_plan after projection_push_down | Projection: #time, #state, #city, #min_temp, #max_temp, #area      |",
+        "|                                         |   TableScan: h2o projection=Some([0, 1, 2, 3, 4, 5])               |",
+        "| physical_plan                           | ProjectionExec: expr=[time, state, city, min_temp, max_temp, area] |",
+        "|                                         |   IOxReadFilterNode: table_name=h2o, chunks=4 predicate=Predicate  |",
+        "+-----------------------------------------+--------------------------------------------------------------------+",
+    ];
+    let sql = "explain verbose select time, state, city, min_temp, max_temp, area from h2o";
+    run_sql_explain_test_case!(OneMeasurementThreeChunksWithDuplicates {}, sql, &expected);
+
+    // Union plan
+    let sql =
+        "EXPLAIN VERBOSE select state as name from h2o UNION ALL select city as name from h2o";
+    let expected = vec![
+        "+-----------------------------------------+---------------------------------------------------------------------+",
+        "| plan_type                               | plan                                                                |",
+        "+-----------------------------------------+---------------------------------------------------------------------+",
+        "| logical_plan                            | Union                                                               |",
+        "|                                         |   Projection: #state AS name                                        |",
+        "|                                         |     TableScan: h2o projection=None                                  |",
+        "|                                         |   Projection: #city AS name                                         |",
+        "|                                         |     TableScan: h2o projection=None                                  |",
+        "| logical_plan after projection_push_down | Union                                                               |",
+        "|                                         |   Projection: #state AS name                                        |",
+        "|                                         |     TableScan: h2o projection=Some([4])                             |",
+        "|                                         |   Projection: #city AS name                                         |",
+        "|                                         |     TableScan: h2o projection=Some([1])                             |",
+        "| logical_plan after projection_push_down | Union                                                               |",
+        "|                                         |   Projection: #state AS name                                        |",
+        "|                                         |     TableScan: h2o projection=Some([4])                             |",
+        "|                                         |   Projection: #city AS name                                         |",
+        "|                                         |     TableScan: h2o projection=Some([1])                             |",
+        "| physical_plan                           | ExecutionPlan(PlaceHolder)                                          |",
+        "|                                         |   ProjectionExec: expr=[state as name]                              |",
+        "|                                         |     IOxReadFilterNode: table_name=h2o, chunks=4 predicate=Predicate |",
+        "|                                         |   ProjectionExec: expr=[city as name]                               |",
+        "|                                         |     IOxReadFilterNode: table_name=h2o, chunks=4 predicate=Predicate |",
+        "+-----------------------------------------+---------------------------------------------------------------------+",
+    ];
+    run_sql_explain_test_case!(OneMeasurementThreeChunksWithDuplicates {}, sql, &expected);
 }