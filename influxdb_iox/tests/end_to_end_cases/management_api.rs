--- conflicted
+++ resolved
@@ -1,14 +1,14 @@
-<<<<<<< HEAD
-use bytes::Bytes;
-=======
 use crate::{
     common::server_fixture::{ServerFixture, ServerType, TestConfig, DEFAULT_SERVER_ID},
-    end_to_end_cases::scenario::{
-        create_readable_database, create_two_partition_database, create_unreadable_database,
-        fixture_broken_catalog, rand_name, wait_for_exact_chunk_states, DatabaseBuilder,
+    end_to_end_cases::{
+        management_cli::setup_load_and_persist_two_partition_chunks,
+        scenario::{
+            create_readable_database, create_two_partition_database, create_unreadable_database,
+            fixture_broken_catalog, rand_name, wait_for_exact_chunk_states, DatabaseBuilder,
+        },
     },
 };
->>>>>>> 3cda6b6c
+use bytes::Bytes;
 use data_types::chunk_metadata::ChunkId;
 use generated_types::google::protobuf::{Duration, Empty};
 use influxdb_iox_client::{
@@ -21,24 +21,6 @@
 };
 use std::{fs::set_permissions, num::NonZeroU32, os::unix::fs::PermissionsExt, time::Instant};
 use test_helpers::{assert_contains, assert_error};
-<<<<<<< HEAD
-
-use super::scenario::{
-    create_readable_database, create_two_partition_database, create_unreadable_database, rand_name,
-};
-use crate::{
-    common::server_fixture::{ServerFixture, ServerType},
-    end_to_end_cases::scenario::{
-        fixture_broken_catalog, wait_for_exact_chunk_states, DatabaseBuilder,
-    },
-};
-use crate::{
-    common::server_fixture::{TestConfig, DEFAULT_SERVER_ID},
-    end_to_end_cases::management_cli::setup_load_and_persist_two_partition_chunks,
-};
-use std::time::Instant;
-=======
->>>>>>> 3cda6b6c
 use uuid::Uuid;
 
 #[tokio::test]
