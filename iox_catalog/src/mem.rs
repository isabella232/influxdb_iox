//! This module implements an in-memory implementation of the iox_catalog interface. It can be
//! used for testing or for an IOx designed to run without catalog persistence.

use crate::{
    interface::{
        sealed::TransactionFinalize, Catalog, ColumnRepo, ColumnUpsertRequest, Error,
        KafkaTopicRepo, NamespaceRepo, ParquetFileRepo, PartitionRepo, ProcessedTombstoneRepo,
        QueryPoolRepo, RepoCollection, Result, SequencerRepo, TablePersistInfo, TableRepo,
        TombstoneRepo, Transaction, INITIAL_COMPACTION_LEVEL,
    },
    metrics::MetricDecorator,
};
use async_trait::async_trait;
use data_types2::{
    Column, ColumnId, ColumnType, KafkaPartition, KafkaTopic, KafkaTopicId, Namespace, NamespaceId,
    ParquetFile, ParquetFileId, ParquetFileParams, Partition, PartitionId, PartitionInfo,
    ProcessedTombstone, QueryPool, QueryPoolId, SequenceNumber, Sequencer, SequencerId, Table,
    TableId, TablePartition, Timestamp, Tombstone, TombstoneId,
};
use observability_deps::tracing::warn;
use std::fmt::Formatter;
use std::sync::Arc;
use std::{collections::HashSet, convert::TryFrom};
use time::{SystemProvider, TimeProvider};
use tokio::sync::{Mutex, OwnedMutexGuard};

/// In-memory catalog that implements the `RepoCollection` and individual repo traits from
/// the catalog interface.
pub struct MemCatalog {
    metrics: Arc<metric::Registry>,
    collections: Arc<Mutex<MemCollections>>,
}

impl MemCatalog {
    /// return new initialized `MemCatalog`
    pub fn new(metrics: Arc<metric::Registry>) -> Self {
        Self {
            metrics,
            collections: Default::default(),
        }
    }
}

impl std::fmt::Debug for MemCatalog {
    fn fmt(&self, f: &mut Formatter<'_>) -> std::fmt::Result {
        f.debug_struct("MemCatalog").finish_non_exhaustive()
    }
}

#[derive(Debug, Clone)]
struct MemCollections {
    kafka_topics: Vec<KafkaTopic>,
    query_pools: Vec<QueryPool>,
    namespaces: Vec<Namespace>,
    tables: Vec<Table>,
    columns: Vec<Column>,
    sequencers: Vec<Sequencer>,
    partitions: Vec<Partition>,
    tombstones: Vec<Tombstone>,
    parquet_files: Vec<ParquetFile>,
    processed_tombstones: Vec<ProcessedTombstone>,
    time_provider: Arc<dyn TimeProvider>,
}

impl Default for MemCollections {
    fn default() -> Self {
        Self {
            kafka_topics: Default::default(),
            query_pools: Default::default(),
            namespaces: Default::default(),
            tables: Default::default(),
            columns: Default::default(),
            sequencers: Default::default(),
            partitions: Default::default(),
            tombstones: Default::default(),
            parquet_files: Default::default(),
            processed_tombstones: Default::default(),
            time_provider: Arc::new(SystemProvider::new()),
        }
    }
}

#[derive(Debug)]
#[allow(clippy::large_enum_variant)]
enum MemTxnInner {
    Txn {
        guard: OwnedMutexGuard<MemCollections>,
        stage: MemCollections,
        finalized: bool,
    },
    NoTxn {
        collections: OwnedMutexGuard<MemCollections>,
    },
}

/// transaction bound to an in-memory catalog.
#[derive(Debug)]
pub struct MemTxn {
    inner: MemTxnInner,
}

impl MemTxn {
    fn stage(&mut self) -> &mut MemCollections {
        match &mut self.inner {
            MemTxnInner::Txn { stage, .. } => stage,
            MemTxnInner::NoTxn { collections } => collections,
        }
    }
}

impl Drop for MemTxn {
    fn drop(&mut self) {
        match self.inner {
            MemTxnInner::Txn { finalized, .. } if !finalized => {
                warn!("Dropping MemTxn w/o finalizing (commit or abort)");
            }
            _ => {}
        }
    }
}

#[async_trait]
impl Catalog for MemCatalog {
    async fn setup(&self) -> Result<(), Error> {
        // nothing to do
        Ok(())
    }

    async fn start_transaction(&self) -> Result<Box<dyn Transaction>, Error> {
        let guard = Arc::clone(&self.collections).lock_owned().await;
        let stage = guard.clone();
        Ok(Box::new(MetricDecorator::new(
            MemTxn {
                inner: MemTxnInner::Txn {
                    guard,
                    stage,
                    finalized: false,
                },
            },
            Arc::clone(&self.metrics),
        )))
    }

    async fn repositories(&self) -> Box<dyn RepoCollection> {
        let collections = Arc::clone(&self.collections).lock_owned().await;
        Box::new(MetricDecorator::new(
            MemTxn {
                inner: MemTxnInner::NoTxn { collections },
            },
            Arc::clone(&self.metrics),
        ))
    }

    fn metrics(&self) -> Arc<metric::Registry> {
        Arc::clone(&self.metrics)
    }
}

#[async_trait]
impl TransactionFinalize for MemTxn {
    async fn commit_inplace(&mut self) -> Result<(), Error> {
        match &mut self.inner {
            MemTxnInner::Txn {
                guard,
                stage,
                finalized,
            } => {
                assert!(!*finalized);
                **guard = std::mem::take(stage);
                *finalized = true;
            }
            MemTxnInner::NoTxn { .. } => {
                panic!("cannot commit oneshot");
            }
        }
        Ok(())
    }

    async fn abort_inplace(&mut self) -> Result<(), Error> {
        match &mut self.inner {
            MemTxnInner::Txn { finalized, .. } => {
                assert!(!*finalized);
                *finalized = true;
            }
            MemTxnInner::NoTxn { .. } => {
                panic!("cannot abort oneshot");
            }
        }
        Ok(())
    }
}

#[async_trait]
impl RepoCollection for MemTxn {
    fn kafka_topics(&mut self) -> &mut dyn KafkaTopicRepo {
        self
    }

    fn query_pools(&mut self) -> &mut dyn QueryPoolRepo {
        self
    }

    fn namespaces(&mut self) -> &mut dyn NamespaceRepo {
        self
    }

    fn tables(&mut self) -> &mut dyn TableRepo {
        self
    }

    fn columns(&mut self) -> &mut dyn ColumnRepo {
        self
    }

    fn sequencers(&mut self) -> &mut dyn SequencerRepo {
        self
    }

    fn partitions(&mut self) -> &mut dyn PartitionRepo {
        self
    }

    fn tombstones(&mut self) -> &mut dyn TombstoneRepo {
        self
    }

    fn parquet_files(&mut self) -> &mut dyn ParquetFileRepo {
        self
    }

    fn processed_tombstones(&mut self) -> &mut dyn ProcessedTombstoneRepo {
        self
    }
}

#[async_trait]
impl KafkaTopicRepo for MemTxn {
    async fn create_or_get(&mut self, name: &str) -> Result<KafkaTopic> {
        let stage = self.stage();

        let topic = match stage.kafka_topics.iter().find(|t| t.name == name) {
            Some(t) => t,
            None => {
                let topic = KafkaTopic {
                    id: KafkaTopicId::new(stage.kafka_topics.len() as i32 + 1),
                    name: name.to_string(),
                };
                stage.kafka_topics.push(topic);
                stage.kafka_topics.last().unwrap()
            }
        };

        Ok(topic.clone())
    }

    async fn get_by_name(&mut self, name: &str) -> Result<Option<KafkaTopic>> {
        let stage = self.stage();

        let kafka_topic = stage.kafka_topics.iter().find(|t| t.name == name).cloned();
        Ok(kafka_topic)
    }
}

#[async_trait]
impl QueryPoolRepo for MemTxn {
    async fn create_or_get(&mut self, name: &str) -> Result<QueryPool> {
        let stage = self.stage();

        let pool = match stage.query_pools.iter().find(|t| t.name == name) {
            Some(t) => t,
            None => {
                let pool = QueryPool {
                    id: QueryPoolId::new(stage.query_pools.len() as i16 + 1),
                    name: name.to_string(),
                };
                stage.query_pools.push(pool);
                stage.query_pools.last().unwrap()
            }
        };

        Ok(pool.clone())
    }
}

#[async_trait]
impl NamespaceRepo for MemTxn {
    async fn create(
        &mut self,
        name: &str,
        retention_duration: &str,
        kafka_topic_id: KafkaTopicId,
        query_pool_id: QueryPoolId,
    ) -> Result<Namespace> {
        let stage = self.stage();

        if stage.namespaces.iter().any(|n| n.name == name) {
            return Err(Error::NameExists {
                name: name.to_string(),
            });
        }

        let namespace = Namespace {
            id: NamespaceId::new(stage.namespaces.len() as i32 + 1),
            name: name.to_string(),
            kafka_topic_id,
            query_pool_id,
            retention_duration: Some(retention_duration.to_string()),
            max_tables: 10000,
            max_columns_per_table: 1000,
        };
        stage.namespaces.push(namespace);
        Ok(stage.namespaces.last().unwrap().clone())
    }

    async fn list(&mut self) -> Result<Vec<Namespace>> {
        let stage = self.stage();

        Ok(stage.namespaces.clone())
    }

    async fn get_by_id(&mut self, id: NamespaceId) -> Result<Option<Namespace>> {
        let stage = self.stage();

        Ok(stage.namespaces.iter().find(|n| n.id == id).cloned())
    }

    async fn get_by_name(&mut self, name: &str) -> Result<Option<Namespace>> {
        let stage = self.stage();

        Ok(stage.namespaces.iter().find(|n| n.name == name).cloned())
    }

    async fn update_table_limit(&mut self, name: &str, new_max: i32) -> Result<Namespace> {
        let stage = self.stage();
        match stage.namespaces.iter_mut().find(|n| n.name == name) {
            Some(n) => {
                n.max_tables = new_max;
                Ok(n.clone())
            }
            None => Err(Error::NamespaceNotFound {
                name: name.to_string(),
            }),
        }
    }

    async fn update_column_limit(&mut self, name: &str, new_max: i32) -> Result<Namespace> {
        let stage = self.stage();
        match stage.namespaces.iter_mut().find(|n| n.name == name) {
            Some(n) => {
                n.max_columns_per_table = new_max;
                Ok(n.clone())
            }
            None => Err(Error::NamespaceNotFound {
                name: name.to_string(),
            }),
        }
    }
}

#[async_trait]
impl TableRepo for MemTxn {
    async fn create_or_get(&mut self, name: &str, namespace_id: NamespaceId) -> Result<Table> {
        let stage = self.stage();

        // this block is just to ensure the mem impl correctly creates TableCreateLimitError in
        // tests, we don't care about any of the errors it is discarding
        stage
            .namespaces
            .iter()
            .find(|n| n.id == namespace_id)
            .cloned()
            .ok_or_else(|| Error::NamespaceNotFound {
                // we're never going to use this error, this is just for flow control,
                // so it doesn't matter that we only have the ID, not the name
                name: "".to_string(),
            })
            .and_then(|n| {
                let max_tables = n.max_tables;
                let tables_count = stage
                    .tables
                    .iter()
                    .filter(|t| t.namespace_id == namespace_id)
                    .count();
                if tables_count >= max_tables.try_into().unwrap() {
                    return Err(Error::TableCreateLimitError {
                        table_name: name.to_string(),
                        namespace_id,
                    });
                }
                Ok(())
            })?;

        let table = match stage
            .tables
            .iter()
            .find(|t| t.name == name && t.namespace_id == namespace_id)
        {
            Some(t) => t,
            None => {
                let table = Table {
                    id: TableId::new(stage.tables.len() as i32 + 1),
                    namespace_id,
                    name: name.to_string(),
                };
                stage.tables.push(table);
                stage.tables.last().unwrap()
            }
        };

        Ok(table.clone())
    }

    async fn get_by_id(&mut self, table_id: TableId) -> Result<Option<Table>> {
        let stage = self.stage();

        Ok(stage.tables.iter().find(|t| t.id == table_id).cloned())
    }

    async fn get_by_namespace_and_name(
        &mut self,
        namespace_id: NamespaceId,
        name: &str,
    ) -> Result<Option<Table>> {
        let stage = self.stage();

        Ok(stage
            .tables
            .iter()
            .find(|t| t.namespace_id == namespace_id && t.name == name)
            .cloned())
    }

    async fn list_by_namespace_id(&mut self, namespace_id: NamespaceId) -> Result<Vec<Table>> {
        let stage = self.stage();

        let tables: Vec<_> = stage
            .tables
            .iter()
            .filter(|t| t.namespace_id == namespace_id)
            .cloned()
            .collect();
        Ok(tables)
    }

    async fn get_table_persist_info(
        &mut self,
        sequencer_id: SequencerId,
        namespace_id: NamespaceId,
        table_name: &str,
    ) -> Result<Option<TablePersistInfo>> {
        let stage = self.stage();

        if let Some(table) = stage
            .tables
            .iter()
            .find(|t| t.name == table_name && t.namespace_id == namespace_id)
        {
            let parquet_max_sequence_number = stage
                .parquet_files
                .iter()
                .filter(|p| p.sequencer_id == sequencer_id && p.table_id == table.id)
                .max_by_key(|p| p.max_sequence_number)
                .map(|p| p.max_sequence_number);
            let tombstone_max_sequence_number = stage
                .tombstones
                .iter()
                .filter(|t| t.sequencer_id == sequencer_id && t.table_id == table.id)
                .max_by_key(|t| t.sequence_number)
                .map(|t| t.sequence_number);

            return Ok(Some(TablePersistInfo {
                sequencer_id,
                table_id: table.id,
                parquet_max_sequence_number,
                tombstone_max_sequence_number,
            }));
        }

        Ok(None)
    }
}

#[async_trait]
impl ColumnRepo for MemTxn {
    async fn create_or_get(
        &mut self,
        name: &str,
        table_id: TableId,
        column_type: ColumnType,
    ) -> Result<Column> {
        let stage = self.stage();

        // this block is just to ensure the mem impl correctly creates ColumnCreateLimitError in
        // tests, we don't care about any of the errors it is discarding
        stage
            .tables
            .iter()
            .find(|t| t.id == table_id)
            .cloned()
            .ok_or(Error::TableNotFound { id: table_id }) // error never used, this is just for flow control
            .and_then(|t| {
                stage
                    .namespaces
                    .iter()
                    .find(|n| n.id == t.namespace_id)
                    .cloned()
                    .ok_or_else(|| Error::NamespaceNotFound {
                        // we're never going to use this error, this is just for flow control,
                        // so it doesn't matter that we only have the ID, not the name
                        name: "".to_string(),
                    })
                    .and_then(|n| {
                        let max_columns_per_table = n.max_columns_per_table;
                        let columns_count = stage
                            .columns
                            .iter()
                            .filter(|t| t.table_id == table_id)
                            .count();
                        if columns_count >= max_columns_per_table.try_into().unwrap() {
                            return Err(Error::ColumnCreateLimitError {
                                column_name: name.to_string(),
                                table_id,
                            });
                        }
                        Ok(())
                    })?;
                Ok(())
            })?;

        let column = match stage
            .columns
            .iter()
            .find(|t| t.name == name && t.table_id == table_id)
        {
            Some(c) => {
                if column_type as i16 != c.column_type {
                    return Err(Error::ColumnTypeMismatch {
                        name: name.to_string(),
                        existing: ColumnType::try_from(c.column_type).unwrap().to_string(),
                        new: column_type.to_string(),
                    });
                }

                c
            }
            None => {
                let column = Column {
                    id: ColumnId::new(stage.columns.len() as i32 + 1),
                    table_id,
                    name: name.to_string(),
                    column_type: column_type as i16,
                };
                stage.columns.push(column);
                stage.columns.last().unwrap()
            }
        };

        Ok(column.clone())
    }
    async fn create_or_get_many(
        &mut self,
        columns: &[ColumnUpsertRequest<'_>],
    ) -> Result<Vec<Column>> {
        let mut out = Vec::new();
        for column in columns {
            out.push(
                ColumnRepo::create_or_get(self, column.name, column.table_id, column.column_type)
                    .await?,
            );
        }
        Ok(out)
    }

    async fn list_by_namespace_id(&mut self, namespace_id: NamespaceId) -> Result<Vec<Column>> {
        let stage = self.stage();

        let table_ids: Vec<_> = stage
            .tables
            .iter()
            .filter(|t| t.namespace_id == namespace_id)
            .map(|t| t.id)
            .collect();
        let columns: Vec<_> = stage
            .columns
            .iter()
            .filter(|c| table_ids.contains(&c.table_id))
            .cloned()
            .collect();

        Ok(columns)
    }
}

#[async_trait]
impl SequencerRepo for MemTxn {
    async fn create_or_get(
        &mut self,
        topic: &KafkaTopic,
        partition: KafkaPartition,
    ) -> Result<Sequencer> {
        let stage = self.stage();

        let sequencer = match stage
            .sequencers
            .iter()
            .find(|s| s.kafka_topic_id == topic.id && s.kafka_partition == partition)
        {
            Some(t) => t,
            None => {
                let sequencer = Sequencer {
                    id: SequencerId::new(stage.sequencers.len() as i16 + 1),
                    kafka_topic_id: topic.id,
                    kafka_partition: partition,
                    min_unpersisted_sequence_number: 0,
                };
                stage.sequencers.push(sequencer);
                stage.sequencers.last().unwrap()
            }
        };

        Ok(*sequencer)
    }

    async fn get_by_topic_id_and_partition(
        &mut self,
        topic_id: KafkaTopicId,
        partition: KafkaPartition,
    ) -> Result<Option<Sequencer>> {
        let stage = self.stage();

        let sequencer = stage
            .sequencers
            .iter()
            .find(|s| s.kafka_topic_id == topic_id && s.kafka_partition == partition)
            .cloned();
        Ok(sequencer)
    }

    async fn list(&mut self) -> Result<Vec<Sequencer>> {
        let stage = self.stage();

        Ok(stage.sequencers.clone())
    }

    async fn list_by_kafka_topic(&mut self, topic: &KafkaTopic) -> Result<Vec<Sequencer>> {
        let stage = self.stage();

        let sequencers: Vec<_> = stage
            .sequencers
            .iter()
            .filter(|s| s.kafka_topic_id == topic.id)
            .cloned()
            .collect();
        Ok(sequencers)
    }

    async fn update_min_unpersisted_sequence_number(
        &mut self,
        sequencer_id: SequencerId,
        sequence_number: SequenceNumber,
    ) -> Result<()> {
        let stage = self.stage();

        if let Some(s) = stage.sequencers.iter_mut().find(|s| s.id == sequencer_id) {
            s.min_unpersisted_sequence_number = sequence_number.get()
        };

        Ok(())
    }
}

#[async_trait]
impl PartitionRepo for MemTxn {
    async fn create_or_get(
        &mut self,
        key: &str,
        sequencer_id: SequencerId,
        table_id: TableId,
    ) -> Result<Partition> {
        let stage = self.stage();

        let partition = match stage.partitions.iter().find(|p| {
            p.partition_key == key && p.sequencer_id == sequencer_id && p.table_id == table_id
        }) {
            Some(p) => p,
            None => {
                let p = Partition {
                    id: PartitionId::new(stage.partitions.len() as i64 + 1),
                    sequencer_id,
                    table_id,
                    partition_key: key.to_string(),
                };
                stage.partitions.push(p);
                stage.partitions.last().unwrap()
            }
        };

        Ok(partition.clone())
    }

    async fn get_by_id(&mut self, partition_id: PartitionId) -> Result<Option<Partition>> {
        let stage = self.stage();

        Ok(stage
            .partitions
            .iter()
            .find(|p| p.id == partition_id)
            .cloned())
    }

    async fn list_by_sequencer(&mut self, sequencer_id: SequencerId) -> Result<Vec<Partition>> {
        let stage = self.stage();

        let partitions: Vec<_> = stage
            .partitions
            .iter()
            .filter(|p| p.sequencer_id == sequencer_id)
            .cloned()
            .collect();
        Ok(partitions)
    }

    async fn list_by_namespace(&mut self, namespace_id: NamespaceId) -> Result<Vec<Partition>> {
        let stage = self.stage();

        let table_ids: HashSet<_> = stage
            .tables
            .iter()
            .filter_map(|table| (table.namespace_id == namespace_id).then(|| table.id))
            .collect();
        let partitions: Vec<_> = stage
            .partitions
            .iter()
            .filter(|p| table_ids.contains(&p.table_id))
            .cloned()
            .collect();
        Ok(partitions)
    }

    async fn partition_info_by_id(
        &mut self,
        partition_id: PartitionId,
    ) -> Result<Option<PartitionInfo>> {
        let stage = self.stage();

        let partition = stage
            .partitions
            .iter()
            .find(|p| p.id == partition_id)
            .cloned();

        if let Some(partition) = partition {
            let table = stage
                .tables
                .iter()
                .find(|t| t.id == partition.table_id)
                .cloned();
            if let Some(table) = table {
                let namespace = stage
                    .namespaces
                    .iter()
                    .find(|n| n.id == table.namespace_id)
                    .cloned();
                if let Some(namespace) = namespace {
                    return Ok(Some(PartitionInfo {
                        namespace_name: namespace.name,
                        table_name: table.name,
                        partition,
                    }));
                }
            }
        }

        Ok(None)
    }
}

#[async_trait]
impl TombstoneRepo for MemTxn {
    async fn create_or_get(
        &mut self,
        table_id: TableId,
        sequencer_id: SequencerId,
        sequence_number: SequenceNumber,
        min_time: Timestamp,
        max_time: Timestamp,
        predicate: &str,
    ) -> Result<Tombstone> {
        let stage = self.stage();

        let tombstone = match stage.tombstones.iter().find(|t| {
            t.table_id == table_id
                && t.sequencer_id == sequencer_id
                && t.sequence_number == sequence_number
        }) {
            Some(t) => t,
            None => {
                let t = Tombstone {
                    id: TombstoneId::new(stage.tombstones.len() as i64 + 1),
                    table_id,
                    sequencer_id,
                    sequence_number,
                    min_time,
                    max_time,
                    serialized_predicate: predicate.to_string(),
                };
                stage.tombstones.push(t);
                stage.tombstones.last().unwrap()
            }
        };

        Ok(tombstone.clone())
    }

    async fn list_by_namespace(&mut self, namespace_id: NamespaceId) -> Result<Vec<Tombstone>> {
        let stage = self.stage();

        let table_ids: HashSet<_> = stage
            .tables
            .iter()
            .filter_map(|table| (table.namespace_id == namespace_id).then(|| table.id))
            .collect();
        let tombstones: Vec<_> = stage
            .tombstones
            .iter()
            .filter(|t| table_ids.contains(&t.table_id))
            .cloned()
            .collect();
        Ok(tombstones)
    }

    async fn list_by_table(&mut self, table_id: TableId) -> Result<Vec<Tombstone>> {
        let stage = self.stage();

        let tombstones: Vec<_> = stage
            .tombstones
            .iter()
            .filter(|t| t.table_id == table_id)
            .cloned()
            .collect();
        Ok(tombstones)
    }

    async fn get_by_id(&mut self, id: TombstoneId) -> Result<Option<Tombstone>> {
        let stage = self.stage();

        Ok(stage.tombstones.iter().find(|t| t.id == id).cloned())
    }

    async fn list_tombstones_by_sequencer_greater_than(
        &mut self,
        sequencer_id: SequencerId,
        sequence_number: SequenceNumber,
    ) -> Result<Vec<Tombstone>> {
        let stage = self.stage();

        let tombstones: Vec<_> = stage
            .tombstones
            .iter()
            .filter(|t| t.sequencer_id == sequencer_id && t.sequence_number > sequence_number)
            .cloned()
            .collect();
        Ok(tombstones)
    }

<<<<<<< HEAD
    async fn remove(&mut self, tombstone_ids: &[TombstoneId]) -> Result<usize> {
        let stage = self.stage();

        let len = stage.tombstones.len();

        stage
            .tombstones
            .retain(|ts| !tombstone_ids.iter().any(|id| *id == ts.id));

        Ok(len - stage.tombstones.len())
=======
    async fn list_tombstones_for_time_range(
        &mut self,
        sequencer_id: SequencerId,
        table_id: TableId,
        sequence_number: SequenceNumber,
        min_time: Timestamp,
        max_time: Timestamp,
    ) -> Result<Vec<Tombstone>> {
        let stage = self.stage();

        let tombstones: Vec<_> = stage
            .tombstones
            .iter()
            .filter(|t| {
                t.sequencer_id == sequencer_id
                    && t.table_id == table_id
                    && t.sequence_number > sequence_number
                    && ((t.min_time <= min_time && t.max_time >= min_time)
                        || (t.min_time > min_time && t.min_time <= max_time))
            })
            .cloned()
            .collect();
        Ok(tombstones)
>>>>>>> 29b89aac
    }
}

#[async_trait]
impl ParquetFileRepo for MemTxn {
    async fn create(&mut self, parquet_file_params: ParquetFileParams) -> Result<ParquetFile> {
        let stage = self.stage();

        let ParquetFileParams {
            sequencer_id,
            table_id,
            partition_id,
            object_store_id,
            min_sequence_number,
            max_sequence_number,
            min_time,
            max_time,
            file_size_bytes,
            parquet_metadata,
            row_count,
            created_at,
        } = parquet_file_params;

        if stage
            .parquet_files
            .iter()
            .any(|f| f.object_store_id == object_store_id)
        {
            return Err(Error::FileExists { object_store_id });
        }

        let parquet_file = ParquetFile {
            id: ParquetFileId::new(stage.parquet_files.len() as i64 + 1),
            sequencer_id,
            table_id,
            partition_id,
            object_store_id,
            min_sequence_number,
            max_sequence_number,
            min_time,
            max_time,
            row_count,
            to_delete: None,
            file_size_bytes,
            parquet_metadata,
            compaction_level: INITIAL_COMPACTION_LEVEL,
            created_at,
        };
        stage.parquet_files.push(parquet_file);
        Ok(stage.parquet_files.last().unwrap().clone())
    }

    async fn flag_for_delete(&mut self, id: ParquetFileId) -> Result<()> {
        let stage = self.stage();
        let marked_at = Timestamp::new(stage.time_provider.now().timestamp_nanos());

        match stage.parquet_files.iter_mut().find(|p| p.id == id) {
            Some(f) => f.to_delete = Some(marked_at),
            None => return Err(Error::ParquetRecordNotFound { id }),
        }

        Ok(())
    }

    async fn list_by_sequencer_greater_than(
        &mut self,
        sequencer_id: SequencerId,
        sequence_number: SequenceNumber,
    ) -> Result<Vec<ParquetFile>> {
        let stage = self.stage();

        let files: Vec<_> = stage
            .parquet_files
            .iter()
            .filter(|f| f.sequencer_id == sequencer_id && f.max_sequence_number > sequence_number)
            .cloned()
            .collect();
        Ok(files)
    }

    async fn list_by_namespace_not_to_delete(
        &mut self,
        namespace_id: NamespaceId,
    ) -> Result<Vec<ParquetFile>> {
        let stage = self.stage();

        let table_ids: HashSet<_> = stage
            .tables
            .iter()
            .filter_map(|table| (table.namespace_id == namespace_id).then(|| table.id))
            .collect();
        let parquet_files: Vec<_> = stage
            .parquet_files
            .iter()
            .filter(|f| table_ids.contains(&f.table_id) && f.to_delete.is_none())
            .cloned()
            .collect();
        Ok(parquet_files)
    }

    async fn list_by_table_not_to_delete(&mut self, table_id: TableId) -> Result<Vec<ParquetFile>> {
        let stage = self.stage();

        let parquet_files: Vec<_> = stage
            .parquet_files
            .iter()
            .filter(|f| table_id == f.table_id && f.to_delete.is_none())
            .cloned()
            .collect();
        Ok(parquet_files)
    }

    async fn level_0(&mut self, sequencer_id: SequencerId) -> Result<Vec<ParquetFile>> {
        let stage = self.stage();

        Ok(stage
            .parquet_files
            .iter()
            .filter(|f| {
                f.sequencer_id == sequencer_id && f.compaction_level == 0 && f.to_delete.is_none()
            })
            .cloned()
            .collect())
    }

    async fn level_1(
        &mut self,
        table_partition: TablePartition,
        min_time: Timestamp,
        max_time: Timestamp,
    ) -> Result<Vec<ParquetFile>> {
        let stage = self.stage();

        Ok(stage
            .parquet_files
            .iter()
            .filter(|f| {
                f.sequencer_id == table_partition.sequencer_id
                    && f.table_id == table_partition.table_id
                    && f.partition_id == table_partition.partition_id
                    && f.compaction_level == 1
                    && f.to_delete.is_none()
                    && ((f.min_time <= min_time && f.max_time >= min_time)
                        || (f.min_time > min_time && f.min_time <= max_time))
            })
            .cloned()
            .collect())
    }

    async fn update_to_level_1(
        &mut self,
        parquet_file_ids: &[ParquetFileId],
    ) -> Result<Vec<ParquetFileId>> {
        let stage = self.stage();

        let mut updated = Vec::with_capacity(parquet_file_ids.len());

        for f in stage
            .parquet_files
            .iter_mut()
            .filter(|p| parquet_file_ids.contains(&p.id))
        {
            f.compaction_level = 1;
            updated.push(f.id);
        }

        Ok(updated)
    }

    async fn exist(&mut self, id: ParquetFileId) -> Result<bool> {
        let stage = self.stage();

        Ok(stage.parquet_files.iter().any(|f| f.id == id))
    }

    async fn count(&mut self) -> Result<i64> {
        let stage = self.stage();

        let count = stage.parquet_files.len();
        let count_i64 = i64::try_from(count);
        if count_i64.is_err() {
            return Err(Error::InvalidValue { value: count });
        }
        Ok(count_i64.unwrap())
    }

    async fn count_by_overlaps(
        &mut self,
        table_id: TableId,
        sequencer_id: SequencerId,
        min_time: Timestamp,
        max_time: Timestamp,
    ) -> Result<i64> {
        let stage = self.stage();

        let count = stage
            .parquet_files
            .iter()
            .filter(|f| {
                f.sequencer_id == sequencer_id
                    && f.table_id == table_id
                    && !f.to_delete
                    && ((f.min_time <= min_time && f.max_time >= min_time)
                        || (f.min_time > min_time && f.min_time <= max_time))
            })
            .count();

        let count_i64 = i64::try_from(count);
        if count_i64.is_err() {
            return Err(Error::InvalidValue { value: count });
        }
        Ok(count_i64.unwrap())
    }
}

#[async_trait]
impl ProcessedTombstoneRepo for MemTxn {
    async fn create(
        &mut self,
        parquet_file_id: ParquetFileId,
        tombstone_id: TombstoneId,
    ) -> Result<ProcessedTombstone> {
        let stage = self.stage();

        // check if the parquet file available
        if !stage.parquet_files.iter().any(|f| f.id == parquet_file_id) {
            return Err(Error::FileNotFound {
                id: parquet_file_id.get(),
            });
        }

        // check if tombstone exists
        if !stage.tombstones.iter().any(|f| f.id == tombstone_id) {
            return Err(Error::TombstoneNotFound {
                id: tombstone_id.get(),
            });
        }

        if stage
            .processed_tombstones
            .iter()
            .any(|pt| pt.tombstone_id == tombstone_id && pt.parquet_file_id == parquet_file_id)
        {
            // The tombstone was already proccessed for this file
            return Err(Error::ProcessTombstoneExists {
                parquet_file_id: parquet_file_id.get(),
                tombstone_id: tombstone_id.get(),
            });
        }

        let processed_tombstone = ProcessedTombstone {
            tombstone_id,
            parquet_file_id,
        };
        stage.processed_tombstones.push(processed_tombstone);

        Ok(processed_tombstone)
    }

    async fn exist(
        &mut self,
        parquet_file_id: ParquetFileId,
        tombstone_id: TombstoneId,
    ) -> Result<bool> {
        let stage = self.stage();

        Ok(stage
            .processed_tombstones
            .iter()
            .any(|f| f.parquet_file_id == parquet_file_id && f.tombstone_id == tombstone_id))
    }

    async fn count(&mut self) -> Result<i64> {
        let stage = self.stage();

        let count = stage.processed_tombstones.len();
        let count_i64 = i64::try_from(count);
        if count_i64.is_err() {
            return Err(Error::InvalidValue { value: count });
        }
        Ok(count_i64.unwrap())
    }

    async fn count_by_tombstone_id(&mut self, tombstone_id: TombstoneId) -> Result<i64> {
        let stage = self.stage();

        let count = stage
            .processed_tombstones
            .iter()
            .filter(|p| p.tombstone_id == tombstone_id)
            .count();

        let count_i64 = i64::try_from(count);
        if count_i64.is_err() {
            return Err(Error::InvalidValue { value: count });
        }
        Ok(count_i64.unwrap())
    }

    async fn remove(&mut self, tombstone_ids: &[TombstoneId]) -> Result<usize> {
        let stage = self.stage();

        let len = stage.processed_tombstones.len();

        stage
            .processed_tombstones
            .retain(|pt| !tombstone_ids.iter().any(|id| *id == pt.tombstone_id));

        Ok(len - stage.processed_tombstones.len())
    }
}

#[cfg(test)]
mod tests {
    use super::*;
    use std::sync::Arc;

    #[tokio::test]
    async fn test_catalog() {
        let metrics = Arc::new(metric::Registry::default());
        crate::interface::test_helpers::test_catalog(Arc::new(MemCatalog::new(metrics))).await;
    }
}<|MERGE_RESOLUTION|>--- conflicted
+++ resolved
@@ -863,7 +863,6 @@
         Ok(tombstones)
     }
 
-<<<<<<< HEAD
     async fn remove(&mut self, tombstone_ids: &[TombstoneId]) -> Result<usize> {
         let stage = self.stage();
 
@@ -874,7 +873,8 @@
             .retain(|ts| !tombstone_ids.iter().any(|id| *id == ts.id));
 
         Ok(len - stage.tombstones.len())
-=======
+    }
+
     async fn list_tombstones_for_time_range(
         &mut self,
         sequencer_id: SequencerId,
@@ -898,7 +898,6 @@
             .cloned()
             .collect();
         Ok(tombstones)
->>>>>>> 29b89aac
     }
 }
 
@@ -1100,7 +1099,7 @@
             .filter(|f| {
                 f.sequencer_id == sequencer_id
                     && f.table_id == table_id
-                    && !f.to_delete
+                    && f.to_delete.is_none()
                     && ((f.min_time <= min_time && f.max_time >= min_time)
                         || (f.min_time > min_time && f.min_time <= max_time))
             })
