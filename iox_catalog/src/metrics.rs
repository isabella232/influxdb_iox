//! Metric instrumentation for catalog implementations.

use crate::interface::{
    sealed::TransactionFinalize, ColumnRepo, ColumnUpsertRequest, KafkaTopicRepo, NamespaceRepo,
    ParquetFileRepo, PartitionRepo, ProcessedTombstoneRepo, QueryPoolRepo, RepoCollection, Result,
    SequencerRepo, TablePersistInfo, TableRepo, TombstoneRepo,
};
use async_trait::async_trait;
use data_types2::{
    Column, ColumnType, KafkaPartition, KafkaTopic, KafkaTopicId, Namespace, NamespaceId,
    ParquetFile, ParquetFileId, ParquetFileParams, Partition, PartitionId, PartitionInfo,
    ProcessedTombstone, QueryPool, QueryPoolId, SequenceNumber, Sequencer, SequencerId, Table,
    TableId, TablePartition, Timestamp, Tombstone, TombstoneId,
};
use metric::{Metric, U64Histogram, U64HistogramOptions};
use std::{fmt::Debug, sync::Arc};
use time::{SystemProvider, TimeProvider};

/// Decorates a implementation of the catalog's [`RepoCollection`] (and the
/// transactional variant) with instrumentation that emits latency histograms
/// for each method.
///
/// Values are recorded under the `catalog_op_duration_ms` metric, labelled by
/// operation name and result (success/error).
#[derive(Debug)]
pub struct MetricDecorator<T, P = SystemProvider> {
    inner: T,
    time_provider: P,
    metrics: Arc<metric::Registry>,
}

impl<T> MetricDecorator<T> {
    /// Wrap `T` with instrumentation recording operation latency in `metrics`.
    pub fn new(inner: T, metrics: Arc<metric::Registry>) -> Self {
        Self {
            inner,
            time_provider: Default::default(),
            metrics,
        }
    }
}

impl<T, P> RepoCollection for MetricDecorator<T, P>
where
    T: KafkaTopicRepo
        + QueryPoolRepo
        + NamespaceRepo
        + TableRepo
        + ColumnRepo
        + SequencerRepo
        + PartitionRepo
        + TombstoneRepo
        + ProcessedTombstoneRepo
        + ParquetFileRepo
        + Debug,
    P: TimeProvider,
{
    fn kafka_topics(&mut self) -> &mut dyn KafkaTopicRepo {
        self
    }

    fn query_pools(&mut self) -> &mut dyn QueryPoolRepo {
        self
    }

    fn namespaces(&mut self) -> &mut dyn NamespaceRepo {
        self
    }

    fn tables(&mut self) -> &mut dyn TableRepo {
        self
    }

    fn columns(&mut self) -> &mut dyn ColumnRepo {
        self
    }

    fn sequencers(&mut self) -> &mut dyn SequencerRepo {
        self
    }

    fn partitions(&mut self) -> &mut dyn PartitionRepo {
        self
    }

    fn tombstones(&mut self) -> &mut dyn TombstoneRepo {
        self
    }

    fn parquet_files(&mut self) -> &mut dyn ParquetFileRepo {
        self
    }

    fn processed_tombstones(&mut self) -> &mut dyn ProcessedTombstoneRepo {
        self
    }
}

#[async_trait]
impl<T, P> TransactionFinalize for MetricDecorator<T, P>
where
    T: TransactionFinalize,
    P: TimeProvider,
{
    async fn commit_inplace(&mut self) -> Result<(), super::interface::Error> {
        self.inner.commit_inplace().await
    }
    async fn abort_inplace(&mut self) -> Result<(), super::interface::Error> {
        self.inner.abort_inplace().await
    }
}

/// Emit a trait impl for `impl_trait` that delegates calls to the inner
/// implementation, recording the duration and result to the metrics registry.
///
/// Format:
///
/// ```ignore
///     decorate!(
///         impl_trait = <trait name>,
///         methods = [
///             "<metric name>" = <method signature>;
///             "<metric name>" = <method signature>;
///             // ... and so on
///         ]
///     );
/// ```
///
/// All methods of a given trait MUST be defined in the `decorate!()` call so
/// they are all instrumented or the decorator will not compile as it won't
/// fully implement the trait.
macro_rules! decorate {
    (
        impl_trait = $trait:ident,
        methods = [$(
            $metric:literal = $method:ident(
                &mut self $(,)?
                $($arg:ident : $t:ty),*
            ) -> Result<$out:ty>;
        )+]
    ) => {
        #[async_trait]
        impl<P: TimeProvider, T:$trait> $trait for MetricDecorator<T, P> {
            /// NOTE: if you're seeing an error here about "not all trait items
            /// implemented" or something similar, one or more methods are
            /// missing from / incorrectly defined in the decorate!() blocks
            /// below.

            $(
                async fn $method(&mut self, $($arg : $t),*) -> Result<$out> {
                    let buckets = || {
                        U64HistogramOptions::new([5, 10, 20, 40, 80, 160, 320, 640, 1280, 2560, 5120, u64::MAX])
                    };

                    let observer: Metric<U64Histogram> = self.metrics.register_metric_with_options(
                        "catalog_op_duration_ms",
                        "catalog call duration in milliseconds",
                        buckets,
                    );

                    let t = self.time_provider.now();
                    let res = self.inner.$method($($arg),*).await;

                    // Avoid exploding if time goes backwards - simply drop the
                    // measurement if it happens.
                    if let Some(delta) = self.time_provider.now().checked_duration_since(t) {
                        let tag = match &res {
                            Ok(_) => "success",
                            Err(_) => "error",
                        };
                        observer.recorder(&[("op", $metric), ("result", tag)]).record(delta.as_millis() as _);
                    }

                    res
                }
            )+
        }
    };
}

decorate!(
    impl_trait = KafkaTopicRepo,
    methods = [
        "kafka_create_or_get" = create_or_get(&mut self, name: &str) -> Result<KafkaTopic>;
        "kafka_get_by_name" = get_by_name(&mut self, name: &str) -> Result<Option<KafkaTopic>>;
    ]
);

decorate!(
    impl_trait = QueryPoolRepo,
    methods = [
        "query_create_or_get" = create_or_get(&mut self, name: &str) -> Result<QueryPool>;
    ]
);

decorate!(
    impl_trait = NamespaceRepo,
    methods = [
        "namespace_create" = create(&mut self, name: &str, retention_duration: &str, kafka_topic_id: KafkaTopicId, query_pool_id: QueryPoolId) -> Result<Namespace>;
        "namespace_list" = list(&mut self) -> Result<Vec<Namespace>>;
        "namespace_get_by_id" = get_by_id(&mut self, id: NamespaceId) -> Result<Option<Namespace>>;
        "namespace_get_by_name" = get_by_name(&mut self, name: &str) -> Result<Option<Namespace>>;
        "namespace_update_table_limit" = update_table_limit(&mut self, name: &str, new_max: i32) -> Result<Namespace>;
        "namespace_update_column_limit" = update_column_limit(&mut self, name: &str, new_max: i32) -> Result<Namespace>;
    ]
);

decorate!(
    impl_trait = TableRepo,
    methods = [
        "table_create_or_get" = create_or_get(&mut self, name: &str, namespace_id: NamespaceId) -> Result<Table>;
        "table_get_by_id" = get_by_id(&mut self, table_id: TableId) -> Result<Option<Table>>;
        "table_get_by_namespace_and_name" = get_by_namespace_and_name(&mut self, namespace_id: NamespaceId, name: &str) -> Result<Option<Table>>;
        "table_list_by_namespace_id" = list_by_namespace_id(&mut self, namespace_id: NamespaceId) -> Result<Vec<Table>>;
        "get_table_persist_info" = get_table_persist_info(&mut self, sequencer_id: SequencerId, namespace_id: NamespaceId, table_name: &str) -> Result<Option<TablePersistInfo>>;
    ]
);

decorate!(
    impl_trait = ColumnRepo,
    methods = [
        "column_create_or_get" = create_or_get(&mut self, name: &str, table_id: TableId, column_type: ColumnType) -> Result<Column>;
        "column_list_by_namespace_id" = list_by_namespace_id(&mut self, namespace_id: NamespaceId) -> Result<Vec<Column>>;
        "column_create_or_get_many" = create_or_get_many(&mut self, columns: &[ColumnUpsertRequest<'_>]) -> Result<Vec<Column>>;
    ]
);

decorate!(
    impl_trait = SequencerRepo,
    methods = [
        "sequencer_create_or_get" = create_or_get(&mut self, topic: &KafkaTopic, partition: KafkaPartition) -> Result<Sequencer>;
        "sequencer_get_by_topic_id_and_partition" = get_by_topic_id_and_partition(&mut self, topic_id: KafkaTopicId, partition: KafkaPartition) -> Result<Option<Sequencer>>;
        "sequencer_list" = list(&mut self) -> Result<Vec<Sequencer>>;
        "sequencer_list_by_kafka_topic" = list_by_kafka_topic(&mut self, topic: &KafkaTopic) -> Result<Vec<Sequencer>>;
        "sequencer_update_min_unpersisted_sequence_number" = update_min_unpersisted_sequence_number(&mut self, sequencer_id: SequencerId, sequence_number: SequenceNumber) -> Result<()>;
    ]
);

decorate!(
    impl_trait = PartitionRepo,
    methods = [
        "partition_create_or_get" = create_or_get(&mut self, key: &str, sequencer_id: SequencerId, table_id: TableId) -> Result<Partition>;
        "partition_get_by_id" = get_by_id(&mut self, partition_id: PartitionId) -> Result<Option<Partition>>;
        "partition_list_by_sequencer" = list_by_sequencer(&mut self, sequencer_id: SequencerId) -> Result<Vec<Partition>>;
        "partition_list_by_namespace" = list_by_namespace(&mut self, namespace_id: NamespaceId) -> Result<Vec<Partition>>;
        "partition_partition_info_by_id" = partition_info_by_id(&mut self, partition_id: PartitionId) -> Result<Option<PartitionInfo>>;
    ]
);

decorate!(
    impl_trait = TombstoneRepo,
    methods = [
        "tombstone_create_or_get" = create_or_get( &mut self, table_id: TableId, sequencer_id: SequencerId, sequence_number: SequenceNumber, min_time: Timestamp, max_time: Timestamp, predicate: &str) -> Result<Tombstone>;
        "tombstone_list_by_namespace" = list_by_namespace(&mut self, namespace_id: NamespaceId) -> Result<Vec<Tombstone>>;
        "tombstone_list_by_table" = list_by_table(&mut self, table_id: TableId) -> Result<Vec<Tombstone>>;
        "tombstone_get_by_id" = get_by_id(&mut self, id: TombstoneId) -> Result<Option<Tombstone>>;
        "tombstone_list_tombstones_by_sequencer_greater_than" = list_tombstones_by_sequencer_greater_than(&mut self, sequencer_id: SequencerId, sequence_number: SequenceNumber) -> Result<Vec<Tombstone>>;
<<<<<<< HEAD
        "tombstone_remove" =  remove(&mut self, tombstone_ids: &[TombstoneId]) -> Result<usize>;
=======
        "tombstone_list_tombstones_for_time_range" = list_tombstones_for_time_range(&mut self, sequencer_id: SequencerId, table_id: TableId, sequence_number: SequenceNumber, min_time: Timestamp, max_time: Timestamp) -> Result<Vec<Tombstone>>;
>>>>>>> 29b89aac
    ]
);

decorate!(
    impl_trait = ParquetFileRepo,
    methods = [
        "parquet_create" = create( &mut self, parquet_file_params: ParquetFileParams) -> Result<ParquetFile>;
        "parquet_flag_for_delete" = flag_for_delete(&mut self, id: ParquetFileId) -> Result<()>;
        "parquet_list_by_sequencer_greater_than" = list_by_sequencer_greater_than(&mut self, sequencer_id: SequencerId, sequence_number: SequenceNumber) -> Result<Vec<ParquetFile>>;
        "parquet_list_by_namespace_not_to_delete" = list_by_namespace_not_to_delete(&mut self, namespace_id: NamespaceId) -> Result<Vec<ParquetFile>>;
        "parquet_list_by_table_not_to_delete" = list_by_table_not_to_delete(&mut self, table_id: TableId) -> Result<Vec<ParquetFile>>;
        "parquet_level_0" = level_0(&mut self, sequencer_id: SequencerId) -> Result<Vec<ParquetFile>>;
        "parquet_level_1" = level_1(&mut self, table_partition: TablePartition, min_time: Timestamp, max_time: Timestamp) -> Result<Vec<ParquetFile>>;
        "parquet_update_to_level_1" = update_to_level_1(&mut self, parquet_file_ids: &[ParquetFileId]) -> Result<Vec<ParquetFileId>>;
        "parquet_exist" = exist(&mut self, id: ParquetFileId) -> Result<bool>;
        "parquet_count" = count(&mut self) -> Result<i64>;
        "parquet_count_by_overlaps" = count_by_overlaps(&mut self, table_id: TableId, sequencer_id: SequencerId, min_time: Timestamp, max_time: Timestamp) -> Result<i64>;
    ]
);

decorate!(
    impl_trait = ProcessedTombstoneRepo,
    methods = [
        "processed_tombstone_create" = create(&mut self, parquet_file_id: ParquetFileId, tombstone_id: TombstoneId) -> Result<ProcessedTombstone>;
        "processed_tombstone_exist" = exist(&mut self, parquet_file_id: ParquetFileId, tombstone_id: TombstoneId) -> Result<bool>;
        "processed_tombstone_count" = count(&mut self) -> Result<i64>;
        "processed_tombstone_count_by_tombstone_id" = count_by_tombstone_id(&mut self, tombstone_id: TombstoneId) -> Result<i64>;
        "processed_tombstone_remove" =  remove(&mut self, tombstone_ids: &[TombstoneId]) -> Result<usize>;
    ]
);<|MERGE_RESOLUTION|>--- conflicted
+++ resolved
@@ -255,11 +255,8 @@
         "tombstone_list_by_table" = list_by_table(&mut self, table_id: TableId) -> Result<Vec<Tombstone>>;
         "tombstone_get_by_id" = get_by_id(&mut self, id: TombstoneId) -> Result<Option<Tombstone>>;
         "tombstone_list_tombstones_by_sequencer_greater_than" = list_tombstones_by_sequencer_greater_than(&mut self, sequencer_id: SequencerId, sequence_number: SequenceNumber) -> Result<Vec<Tombstone>>;
-<<<<<<< HEAD
         "tombstone_remove" =  remove(&mut self, tombstone_ids: &[TombstoneId]) -> Result<usize>;
-=======
         "tombstone_list_tombstones_for_time_range" = list_tombstones_for_time_range(&mut self, sequencer_id: SequencerId, table_id: TableId, sequence_number: SequenceNumber, min_time: Timestamp, max_time: Timestamp) -> Result<Vec<Tombstone>>;
->>>>>>> 29b89aac
     ]
 );
 
