--- conflicted
+++ resolved
@@ -442,12 +442,11 @@
         sequence_number: SequenceNumber,
     ) -> Result<Vec<Tombstone>>;
 
-<<<<<<< HEAD
     /// Remove given tombstones. This assumed all processed tombstones referencing to
     /// these given tombstoes were removed
     /// Return number of deleted rows
     async fn remove(&mut self, tombstone_ids: &[TombstoneId]) -> Result<usize>;
-=======
+
     /// Return all tombstones that have:
     ///
     /// - the specified sequencer ID and table ID
@@ -463,7 +462,6 @@
         min_time: Timestamp,
         max_time: Timestamp,
     ) -> Result<Vec<Tombstone>>;
->>>>>>> 29b89aac
 }
 
 /// The starting compaction level for parquet files is zero.
@@ -1422,8 +1420,7 @@
             .list_by_namespace(NamespaceId::new(i32::MAX))
             .await
             .unwrap();
-<<<<<<< HEAD
-        assert_eq!(Vec::<Tombstone>::new(), listed);
+        assert!(listed.is_empty());
 
         // test get_by_id
         let ts = repos.tombstones().get_by_id(t1.id).await.unwrap().unwrap();
@@ -1452,8 +1449,6 @@
         assert_eq!(ts, t4.clone()); // still there
         let ts = repos.tombstones().get_by_id(t5.id).await.unwrap().unwrap();
         assert_eq!(ts, t5.clone()); // still there
-=======
-        assert!(listed.is_empty());
     }
 
     async fn test_tombstones_by_parquet_file(catalog: Arc<dyn Catalog>) {
@@ -1672,7 +1667,6 @@
             "\ntombstones: {:#?}\nexpected: {:#?}\nparquet_file: {:#?}",
             tombstones, expected, parquet_file
         );
->>>>>>> 29b89aac
     }
 
     async fn test_parquet_file(catalog: Arc<dyn Catalog>) {
