--- conflicted
+++ resolved
@@ -142,7 +142,6 @@
         source: iox_catalog::interface::Error,
     },
 
-<<<<<<< HEAD
     #[snafu(display("Error removing processed tombstones {}", source))]
     RemoveProcessedTombstones {
         source: iox_catalog::interface::Error,
@@ -150,10 +149,11 @@
 
     #[snafu(display("Error removing tombstones {}", source))]
     RemoveTombstones {
-=======
+        source: iox_catalog::interface::Error,
+    },
+
     #[snafu(display("Error querying for tombstones for a parquet file {}", source))]
     QueryingTombstones {
->>>>>>> 29b89aac
         source: iox_catalog::interface::Error,
     },
 }
@@ -695,7 +695,6 @@
         min_time + (max_time - min_time) * SPLIT_PERCENTAGE / 100
     }
 
-<<<<<<< HEAD
     // remove fully processed tombstones
     async fn remove_fully_processed_tombstones(
         &self,
@@ -821,7 +820,8 @@
         }
 
         Ok(())
-=======
+    }
+
     async fn add_tombstones_to_groups(
         &self,
         groups: Vec<Vec<ParquetFile>>,
@@ -904,7 +904,6 @@
         }
 
         Ok(overlapped_file_with_tombstones_groups)
->>>>>>> 29b89aac
     }
 }
 
